import '../css/app.scss'

import 'phoenix_html'
import 'bootstrap'
import { Socket } from 'phoenix'
import { LiveSocket } from 'phoenix_live_view'

import hljs from 'highlight.js/lib/core'
import bash from 'highlight.js/lib/languages/bash'
import elixir from 'highlight.js/lib/languages/elixir'
import plaintext from 'highlight.js/lib/languages/plaintext'
import shell from 'highlight.js/lib/languages/shell'
hljs.registerLanguage('bash', bash)
hljs.registerLanguage('elixir', elixir)
hljs.registerLanguage('plaintext', plaintext)
hljs.registerLanguage('shell', shell)

import 'highlight.js/styles/stackoverflow-light.css'

import TimeAgo from 'javascript-time-ago'
import en from 'javascript-time-ago/locale/en'

TimeAgo.addDefaultLocale(en)

let dates = require('./dates')

let Hooks = {}

<<<<<<< HEAD
Hooks.UpdatingTimeAgo = {
  updateTimer: null,
  mounted() {
    this.updateTimer = null
    this.updated()
  },
  updated(element) {
    let hook = arguments.length > 0 ? element : this

    if (hook.updateTimer) {
      clearTimeout(hook.updateTimer)
    }

    const timeAgo = new TimeAgo('en-US')

    let dtString = hook.el.dateTime
    let dt = new Date(dtString)

    // Format the date.
    // const [formattedDate, timeToNextUpdate] = timeAgo.format(dt, 'round', {
    //   getTimeToNextUpdate: true
    // })

    const formattedDate = timeAgo.format(dt, 'round')

    hook.el.textContent = formattedDate

    // https://www.npmjs.com/package/javascript-time-ago#update-interval
    // let interval = Math.min(timeToNextUpdate || 60 * 1000, 2147483647)
    let interval = 1000

    hook.updateTimer = setTimeout(hook.updated, interval, hook)
=======

Hooks.SharedSecretClipboardClick = {
  mounted() {
    const parent = this.el
    this.el.addEventListener('click', () => {
      const secret = document.getElementById('shared-secret-' + parent.value)
        .value
      if (typeof ClipboardItem && navigator.clipboard.write) {
        // NOTE: Safari locks down the clipboard API to only work when triggered
        //   by a direct user interaction. You can't use it async in a promise.
        //   But! You can wrap the promise in a ClipboardItem, and give that to
        //   the clipboard API.
        //   Found this on https://developer.apple.com/forums/thread/691873
        const clipboardItem = new ClipboardItem({
          'text/plain': secret
        })
        navigator.clipboard.write([clipboardItem])
        confirm('Secret copied to your clipboard')
      } else {
        // NOTE: Firefox has support for ClipboardItem and navigator.clipboard.write,
        //   but those are behind `dom.events.asyncClipboard.clipboardItem` preference.
        //   Good news is that other than Safari, Firefox does not care about
        //   Clipboard API being used async in a Promise.
        navigator.clipboard.writeText(secret)
        confirm('Secret copied to your clipboard')
      }
    })
  }
}

Hooks.HighlightCode = {
  mounted() {
    this.updated()
  },
  updated() {
    hljs.highlightElement(this.el)
>>>>>>> f04fe2e8
  }
}

Hooks.LocalTime = {
  mounted() {
    this.updated()
  },
  updated() {
    let dt = new Date(this.el.textContent.trim())

    dt.setSeconds(null)

    let formatted = new Intl.DateTimeFormat('en-GB', {
      timeZone: Intl.DateTimeFormat().resolvedOptions().timeZone,
      day: 'numeric',
      month: 'short',
      year: 'numeric',
      hour: 'numeric',
      minute: 'numeric',
      hourCycle: 'h12'
    }).format(dt)

    this.el.textContent = formatted
  }
}

Hooks.SimpleDate = {
  mounted() {
    this.updated()
  },
  updated() {
    this.el.textContent = dates.formatDate(this.el.textContent)
  }
}

let csrfToken = document
  .querySelector("meta[name='csrf-token']")
  .getAttribute('content')
let liveSocket = new LiveSocket('/live', Socket, {
  params: { _csrf_token: csrfToken },
  hooks: Hooks
})

liveSocket.connect()

document.querySelectorAll('.date-time').forEach(d => {
  d.innerHTML = dates.formatDateTime(d.innerHTML)
})

window.addEventListener('phx:sharedsecret:created', () => {
  confirm('A new Shared Secret has been created.')
})

window.addEventListener('ca:edit:jitp', () => {
  const checked = document.getElementById('jitp_toggle_ui').checked

  document.getElementById('jitp-delete').value = !checked

  if (checked) {
    document.getElementById('jitp_form').classList.remove('hidden')
  } else {
    document.getElementById('jitp_form').classList.add('hidden')
  }
})

window.addEventListener('ca:new:jitp', () => {
  const checked = document.getElementById('jitp_toggle_ui').checked

  document.getElementById('jitp_toggle').value = checked

  if (checked) {
    document.getElementById('jitp_form').classList.remove('hidden')
  } else {
    document.getElementById('jitp_form').classList.add('hidden')
  }
})<|MERGE_RESOLUTION|>--- conflicted
+++ resolved
@@ -26,7 +26,6 @@
 
 let Hooks = {}
 
-<<<<<<< HEAD
 Hooks.UpdatingTimeAgo = {
   updateTimer: null,
   mounted() {
@@ -59,7 +58,6 @@
     let interval = 1000
 
     hook.updateTimer = setTimeout(hook.updated, interval, hook)
-=======
 
 Hooks.SharedSecretClipboardClick = {
   mounted() {
@@ -96,7 +94,6 @@
   },
   updated() {
     hljs.highlightElement(this.el)
->>>>>>> f04fe2e8
   }
 }
 
