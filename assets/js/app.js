import '../css/app.scss'

import 'phoenix_html'
import 'bootstrap'
import { Socket } from 'phoenix'
import { LiveSocket } from 'phoenix_live_view'

import hljs from 'highlight.js/lib/core'
import bash from 'highlight.js/lib/languages/bash'
import elixir from 'highlight.js/lib/languages/elixir'
import plaintext from 'highlight.js/lib/languages/plaintext'
import shell from 'highlight.js/lib/languages/shell'
hljs.registerLanguage('bash', bash)
hljs.registerLanguage('elixir', elixir)
hljs.registerLanguage('plaintext', plaintext)
hljs.registerLanguage('shell', shell)

import 'highlight.js/styles/stackoverflow-light.css'

import TimeAgo from 'javascript-time-ago'
import en from 'javascript-time-ago/locale/en'

TimeAgo.addDefaultLocale(en)

let dates = require('./dates')

let Hooks = {}

<<<<<<< HEAD
Hooks.UpdatingTimeAgo = {
  updateTimer: null,
  mounted() {
    this.updateTimer = null
    this.updated()
  },
  updated(element) {
    let hook = arguments.length > 0 ? element : this

    if (hook.updateTimer) {
      clearTimeout(hook.updateTimer)
    }

    const timeAgo = new TimeAgo('en-US')

    let dtString = hook.el.dateTime
    let dt = new Date(dtString)

    // Format the date.
    // const [formattedDate, timeToNextUpdate] = timeAgo.format(dt, 'round', {
    //   getTimeToNextUpdate: true
    // })

    const formattedDate = timeAgo.format(dt, 'round')

    hook.el.textContent = formattedDate

    // https://www.npmjs.com/package/javascript-time-ago#update-interval
    // let interval = Math.min(timeToNextUpdate || 60 * 1000, 2147483647)
    let interval = 1000

    hook.updateTimer = setTimeout(hook.updated, interval, hook)
  }
}

=======
>>>>>>> bc552d89
Hooks.SharedSecretClipboardClick = {
  mounted() {
    const parent = this.el
    this.el.addEventListener('click', () => {
      const secret = document.getElementById('shared-secret-' + parent.value)
        .value
      if (typeof ClipboardItem && navigator.clipboard.write) {
        // NOTE: Safari locks down the clipboard API to only work when triggered
        //   by a direct user interaction. You can't use it async in a promise.
        //   But! You can wrap the promise in a ClipboardItem, and give that to
        //   the clipboard API.
        //   Found this on https://developer.apple.com/forums/thread/691873
        const clipboardItem = new window.ClipboardItem({
          'text/plain': secret
        })
        navigator.clipboard.write([clipboardItem])
        confirm('Secret copied to your clipboard')
      } else {
        // NOTE: Firefox has support for ClipboardItem and navigator.clipboard.write,
        //   but those are behind `dom.events.asyncClipboard.clipboardItem` preference.
        //   Good news is that other than Safari, Firefox does not care about
        //   Clipboard API being used async in a Promise.
        navigator.clipboard.writeText(secret)
        confirm('Secret copied to your clipboard')
      }
    })
  }
}

Hooks.HighlightCode = {
  mounted() {
    this.updated()
  },
  updated() {
    hljs.highlightElement(this.el)
  }
}

Hooks.UpdatingTimeAgo = {
  updateTimer: null,
  mounted() {
    this.updateTimer = null
    this.updated()
  },
  updated(element) {
    let hook = arguments.length > 0 ? element : this

    if (hook.updateTimer) {
      clearTimeout(hook.updateTimer)
    }

    const timeAgo = new TimeAgo('en-US')

    let dtString = hook.el.dateTime
    let dt = new Date(dtString)

    // Format the date.
    // const [formattedDate, timeToNextUpdate] = timeAgo.format(dt, 'round', {
    //   getTimeToNextUpdate: true
    // })

    const formattedDate = timeAgo.format(dt, 'round')

    hook.el.textContent = formattedDate

    // https://www.npmjs.com/package/javascript-time-ago#update-interval
    // let interval = Math.min(timeToNextUpdate || 60 * 1000, 2147483647)
    let interval = 1000

    hook.updateTimer = setTimeout(hook.updated, interval, hook)
  }
}

Hooks.LocalTime = {
  mounted() {
    this.updated()
  },
  updated() {
    let dt = new Date(this.el.textContent.trim())

    dt.setSeconds(null)

    let formatted = new Intl.DateTimeFormat('en-GB', {
<<<<<<< HEAD
      timeZone: Intl.DateTimeFormat().resolvedOptions().timeZone,
=======
>>>>>>> bc552d89
      day: 'numeric',
      month: 'short',
      year: 'numeric',
      hour: 'numeric',
      minute: 'numeric',
<<<<<<< HEAD
      hourCycle: 'h12'
=======
      hourCycle: 'h12',
      timeZone: Intl.DateTimeFormat().resolvedOptions().timeZone
>>>>>>> bc552d89
    }).format(dt)

    this.el.textContent = formatted
  }
}

Hooks.SimpleDate = {
  mounted() {
    this.updated()
  },
  updated() {
    this.el.textContent = dates.formatDate(this.el.textContent)
  }
}

let csrfToken = document
  .querySelector("meta[name='csrf-token']")
  .getAttribute('content')
let liveSocket = new LiveSocket('/live', Socket, {
  params: { _csrf_token: csrfToken },
  hooks: Hooks
})

liveSocket.connect()

document.querySelectorAll('.date-time').forEach(d => {
  d.innerHTML = dates.formatDateTime(d.innerHTML)
})

window.addEventListener('phx:sharedsecret:created', () => {
  confirm('A new Shared Secret has been created.')
})

window.addEventListener('ca:edit:jitp', () => {
  const checked = document.getElementById('jitp_toggle_ui').checked

  document.getElementById('jitp-delete').value = !checked

  if (checked) {
    document.getElementById('jitp_form').classList.remove('hidden')
  } else {
    document.getElementById('jitp_form').classList.add('hidden')
  }
})

window.addEventListener('ca:new:jitp', () => {
  const checked = document.getElementById('jitp_toggle_ui').checked

  document.getElementById('jitp_toggle').value = checked

  if (checked) {
    document.getElementById('jitp_form').classList.remove('hidden')
  } else {
    document.getElementById('jitp_form').classList.add('hidden')
  }
})<|MERGE_RESOLUTION|>--- conflicted
+++ resolved
@@ -26,44 +26,6 @@
 
 let Hooks = {}
 
-<<<<<<< HEAD
-Hooks.UpdatingTimeAgo = {
-  updateTimer: null,
-  mounted() {
-    this.updateTimer = null
-    this.updated()
-  },
-  updated(element) {
-    let hook = arguments.length > 0 ? element : this
-
-    if (hook.updateTimer) {
-      clearTimeout(hook.updateTimer)
-    }
-
-    const timeAgo = new TimeAgo('en-US')
-
-    let dtString = hook.el.dateTime
-    let dt = new Date(dtString)
-
-    // Format the date.
-    // const [formattedDate, timeToNextUpdate] = timeAgo.format(dt, 'round', {
-    //   getTimeToNextUpdate: true
-    // })
-
-    const formattedDate = timeAgo.format(dt, 'round')
-
-    hook.el.textContent = formattedDate
-
-    // https://www.npmjs.com/package/javascript-time-ago#update-interval
-    // let interval = Math.min(timeToNextUpdate || 60 * 1000, 2147483647)
-    let interval = 1000
-
-    hook.updateTimer = setTimeout(hook.updated, interval, hook)
-  }
-}
-
-=======
->>>>>>> bc552d89
 Hooks.SharedSecretClipboardClick = {
   mounted() {
     const parent = this.el
@@ -147,21 +109,13 @@
     dt.setSeconds(null)
 
     let formatted = new Intl.DateTimeFormat('en-GB', {
-<<<<<<< HEAD
-      timeZone: Intl.DateTimeFormat().resolvedOptions().timeZone,
-=======
->>>>>>> bc552d89
       day: 'numeric',
       month: 'short',
       year: 'numeric',
       hour: 'numeric',
       minute: 'numeric',
-<<<<<<< HEAD
-      hourCycle: 'h12'
-=======
       hourCycle: 'h12',
       timeZone: Intl.DateTimeFormat().resolvedOptions().timeZone
->>>>>>> bc552d89
     }).format(dt)
 
     this.el.textContent = formatted
