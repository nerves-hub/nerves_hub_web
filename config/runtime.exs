--- conflicted
+++ resolved
@@ -23,20 +23,15 @@
   admin_auth: [
     username: System.get_env("ADMIN_AUTH_USERNAME"),
     password: System.get_env("ADMIN_AUTH_PASSWORD")
-<<<<<<< HEAD
-  ]
+  ],
+  device_deployment_change_jitter_seconds:
+    String.to_integer(System.get_env("DEVICE_DEPLOYMENT_CHANGE_JITTER_SECONDS", "10"))
 
 # only set this in :prod as not to override the :dev config
 if config_env() == :prod do
   config :nerves_hub,
     open_for_registrations: System.get_env("OPEN_FOR_REGISTRATIONS", "false") == "true"
 end
-=======
-  ],
-  device_deployment_change_jitter_seconds:
-    String.to_integer(System.get_env("DEVICE_DEPLOYMENT_CHANGE_JITTER_SECONDS", "10")),
-  open_for_registrations: System.get_env("OPEN_FOR_REGISTRATIONS", "false") == "true"
->>>>>>> 1794939e
 
 if level = System.get_env("LOG_LEVEL") do
   config :logger, level: String.to_atom(level)
