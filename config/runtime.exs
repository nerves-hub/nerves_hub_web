--- conflicted
+++ resolved
@@ -25,20 +25,15 @@
     password: System.get_env("ADMIN_AUTH_PASSWORD")
   ],
   device_deployment_change_jitter_seconds:
-<<<<<<< HEAD
     String.to_integer(System.get_env("DEVICE_DEPLOYMENT_CHANGE_JITTER_SECONDS", "10")),
-  open_for_registrations: System.get_env("OPEN_FOR_REGISTRATIONS", "false") == "true",
   geoip_maxmind_auth: System.get_env("GEOIP_MAXMIND_AUTH"),
   mapbox_access_token: System.get_env("MAPBOX_ACCESS_TOKEN")
-=======
-    String.to_integer(System.get_env("DEVICE_DEPLOYMENT_CHANGE_JITTER_SECONDS", "10"))
 
 # only set this in :prod as not to override the :dev config
 if config_env() == :prod do
   config :nerves_hub,
     open_for_registrations: System.get_env("OPEN_FOR_REGISTRATIONS", "false") == "true"
 end
->>>>>>> 0e068e39
 
 if level = System.get_env("LOG_LEVEL") do
   config :logger, level: String.to_atom(level)
