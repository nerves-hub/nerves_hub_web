--- conflicted
+++ resolved
@@ -9,23 +9,15 @@
   alias NervesHubCore.Products.Product
   alias NervesHubCore.Accounts.Tenant
 
+  @doc """
+  Gets all products for a given tenant.
+  """
   def list_products(%Tenant{id: tenant_id}) do
-    query = from(p in Product, where: p.tenant_id == ^tenant_id)
-
-<<<<<<< HEAD
-      iex> list_products()
-      [%Product{}, ...]
-
-  """
-  def list_products_by_tenant(%Tenant{id: tenant_id}) do
     from(
       p in Product,
       where: p.tenant_id == ^tenant_id,
       order_by: [desc: p.id]
     )
-=======
-    query
->>>>>>> 293ff1c4
     |> Repo.all()
   end
 
