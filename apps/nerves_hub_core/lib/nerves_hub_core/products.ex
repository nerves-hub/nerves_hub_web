--- conflicted
+++ resolved
@@ -9,22 +9,10 @@
   alias NervesHubCore.Products.Product
   alias NervesHubCore.Accounts.Org
 
-<<<<<<< HEAD
-  @doc """
-  Gets all products for a given tenant.
-  """
-  def list_products(%Tenant{id: tenant_id}) do
-    from(
-      p in Product,
-      where: p.tenant_id == ^tenant_id,
-      order_by: [desc: p.id]
-    )
-=======
   def list_products(%Org{id: org_id}) do
     query = from(p in Product, where: p.org_id == ^org_id)
 
     query
->>>>>>> 6a6f1b9a
     |> Repo.all()
   end
 
