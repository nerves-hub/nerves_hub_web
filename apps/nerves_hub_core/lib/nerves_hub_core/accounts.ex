defmodule NervesHubCore.Accounts do
  import Ecto.Query
  alias Ecto.Changeset
  alias NervesHubCore.Accounts.{Org, User, UserCertificate, Invite, OrgKey}
  alias NervesHubCore.Repo
  alias Comeonin.Bcrypt

  @spec create_org(map) ::
          {:ok, Org.t()}
          | {:error, Changeset.t()}
  def create_org(params) do
    %Org{}
    |> Org.changeset(params)
    |> Repo.insert()
  end

  @doc """
  Create a org. Expects `params` to contain fields for both the user and org.
  """
  @spec create_org_with_user(map) ::
          {:ok, Org.t()}
          | {:error, Changeset.t()}
  def create_org_with_user(params) do
    types = %{
      name: :string,
      org_name: :string,
      email: :string,
      password: :string
    }

    changeset =
      {%{}, types}
      |> Changeset.cast(params, Map.keys(types))
      |> Changeset.validate_required([
        :name,
        :org_name,
        :email,
        :password
      ])

    # Ensure Phoenix.Form shows errors
    changeset = %{changeset | action: :insert}

    changeset
    |> case do
      %Changeset{valid?: false} = changeset ->
        {:error, changeset}

      %Changeset{valid?: true} = changeset ->
        do_create_org_with_user(changeset)
    end
  end

<<<<<<< HEAD
  @spec do_create_tenant_with_user(Changeset.t()) ::
          {:ok, {Tenant.t(), User.t()}}
=======
  @spec do_create_org_with_user(Changeset.t()) ::
          {:ok, Org.t()}
>>>>>>> 6a6f1b9a
          | {:error, Changeset.t()}
  defp do_create_org_with_user(org_user_changeset) do
    field = fn field_name -> Changeset.get_field(org_user_changeset, field_name) end

    org_params = %{
      name: field.(:org_name)
    }

    user_params = %{
      name: field.(:name),
      email: field.(:email),
      password: field.(:password)
    }

    Repo.transaction(fn ->
<<<<<<< HEAD
      with {:ok, tenant} <- create_tenant(tenant_params),
           {:ok, user} <- create_user(tenant, user_params) do
        {tenant, user}
=======
      with {:ok, org} <- create_org(org_params),
           {:ok, user} <- create_user(org, user_params) do
        {org, user}
>>>>>>> 6a6f1b9a
      else
        {:error, changeset} ->
          # Merge errors into original changeset
          changeset.errors
          |> Enum.reduce(org_user_changeset, fn {key, {message, data}}, changeset ->
            Changeset.add_error(changeset, key, message, data)
          end)
          |> Repo.rollback()
      end
    end)
  end

  @spec create_user(Org.t(), map) ::
          {:ok, User.t()}
          | {:error, Changeset.t()}
  def create_user(%Org{} = org, params) do
    org
    |> Ecto.build_assoc(:users)
    |> User.creation_changeset(params)
    |> Repo.insert()
  end

  @spec create_user_certificate(User.t(), map) ::
          {:ok, User.t()}
          | {:error, Changeset.t()}
  def create_user_certificate(%User{} = user, params) do
    user
    |> Ecto.build_assoc(:user_certificates)
    |> UserCertificate.changeset(params)
    |> Repo.insert()
  end

  @doc """
  Authenticates a user by their email and password. Returns the user if the
  user is found and the password is correct, otherwise nil.
  """
  @spec authenticate(String.t(), String.t()) ::
          {:ok, User.t()}
          | {:error, :authentication_failed}
  def authenticate(email, password) do
    email = String.downcase(email)
    user = Repo.get_by(User, email: email)

    with %User{} <- user,
         true <- Bcrypt.checkpw(password, user.password_hash) do
      {:ok, user}
    else
      nil ->
        # User wasn't found; do dummy check to make user enumeration more difficult
        Bcrypt.dummy_checkpw()
        {:error, :authentication_failed}

      false ->
        {:error, :authentication_failed}
    end
  end

  @spec get_user(integer()) ::
          {:ok, User.t()}
          | {:error, :not_found}
  def get_user(user_id) do
    query =
      from(
        u in User,
        join: t in assoc(u, :org),
        where: u.id == ^user_id,
        preload: [org: {t, :org_keys}]
      )

    query
    |> Repo.one()
    |> case do
      nil -> {:error, :not_found}
      user -> {:ok, user}
    end
  end

  @spec get_user_certificates(User.t()) ::
          {:ok, [UserCertificate.t()]}
          | {:error, :not_found}
  def get_user_certificates(%User{id: user_id}) do
    query = from(uc in UserCertificate, where: uc.user_id == ^user_id)

    query
    |> Repo.all()
  end

  @spec get_user_certificate(User.t(), integer()) ::
          {:ok, UserCertificate.t()}
          | {:error, :not_found}
  def get_user_certificate(%User{id: user_id}, cert_id) do
    query = from(uc in UserCertificate, where: uc.user_id == ^user_id, where: uc.id == ^cert_id)

    query
    |> Repo.one()
  end

  @spec delete_user_certificate(UserCertificate.t()) ::
          {:ok, UserCertificate.t()}
          | {:error, Changeset.t()}
  def delete_user_certificate(%UserCertificate{} = cert) do
    Repo.delete(cert)
  end

  def get_user_with_certificate_serial(serial) do
    query =
      from(
        uc in UserCertificate,
        where: uc.serial == ^serial,
        preload: [:user]
      )

    query
    |> Repo.one()
    |> case do
      nil -> nil
      %{user: user} -> user
    end
  end

  @spec get_user_with_password_reset_token(String.t()) ::
          {:ok, User.t()}
          | {:error, :not_found}
  def get_user_with_password_reset_token(token) when is_binary(token) do
    query =
      from(
        u in User,
        where: u.password_reset_token == ^token,
        where: u.password_reset_token_expires >= ^DateTime.utc_now()
      )

    query
    |> Repo.one()
    |> case do
      nil -> {:error, :not_found}
      user -> {:ok, user}
    end
  end

  @spec get_org(integer()) ::
          {:ok, Org.t()}
          | {:error, :not_found}
  def get_org(id) do
    Org
    |> Repo.get(id)
    |> case do
      nil -> {:error, :not_found}
      org -> {:ok, org}
    end
  end

  @spec update_org(Org.t(), map) ::
          {:ok, Org.t()}
          | {:error, Changeset.t()}
  def update_org(%Org{} = org, attrs) do
    org
    |> Org.changeset(attrs)
    |> Repo.update()
  end

  @spec create_org_key(map) ::
          {:ok, OrgKey.t()}
          | {:error, Changeset.t()}
  def create_org_key(attrs) do
    %OrgKey{}
    |> change_org_key(attrs)
    |> Repo.insert()
  end

  def list_org_keys(%Org{id: org_id}) do
    query = from(tk in OrgKey, where: tk.org_id == ^org_id)

    query
    |> Repo.all()
  end

  def get_org_key(%Org{id: org_id}, tk_id) do
    query =
      from(
        tk in OrgKey,
        where: tk.org_id == ^org_id,
        where: tk.id == ^tk_id
      )

    query
    |> Repo.one!()
    |> case do
      nil -> {:error, :not_found}
      device -> {:ok, device}
    end
  end

  def update_org_key(%OrgKey{} = org_key, params) do
    org_key
    |> change_org_key(params)
    |> Repo.update()
  end

  def delete_org_key(%OrgKey{} = org_key) do
    Repo.delete(org_key)
  end

  def change_org_key(%OrgKey{id: nil} = org_key) do
    OrgKey.changeset(org_key, %{})
  end

  def change_org_key(%OrgKey{id: _id} = org_key) do
    OrgKey.update_changeset(org_key, %{})
  end

  def change_org_key(%OrgKey{id: nil} = org_key, params) do
    OrgKey.changeset(org_key, params)
  end

  def change_org_key(%OrgKey{id: _id} = org_key, params) do
    OrgKey.update_changeset(org_key, params)
  end

  @spec invite(%{name: String.t(), email: String.t()}, Org.t()) ::
          {:ok, Invite.t()}
          | {:error, Changeset.t()}
  def invite(params, org) do
    params = Map.merge(params, %{"org_id" => org.id, "token" => Ecto.UUID.generate()})

    %Invite{}
    |> Invite.changeset(params)
    |> Repo.insert()
  end

  @spec get_valid_invite(String.t()) ::
          {:ok, Invite.t()}
          | {:error, :not_found}
  def get_valid_invite(token) do
    query =
      from(
        i in Invite,
        where: i.token == ^token,
        where: i.accepted == false,
        where: i.inserted_at >= fragment("NOW() - INTERVAL '48 hours'")
      )

    query
    |> Repo.one()
    |> case do
      nil -> {:error, :not_found}
      invite -> {:ok, invite}
    end
  end

  @spec create_user_from_invite(Invite.t(), Org.t(), map) ::
          {:ok, User.t()}
          | {:error}
  def create_user_from_invite(invite, org, user_params) do
    user_params = %{user_params | "email" => invite.email}

    Repo.transaction(fn ->
      with {:ok, user} <- create_user(org, user_params),
           {:ok, _invite} <- set_invite_accepted(invite) do
        {:ok, user}
      else
        _ -> {:error}
      end
    end)
  end

  @spec update_user(User.t(), map) ::
          {:ok, User.t()}
          | {:error, Changeset.t()}
  def update_user(%User{} = user, user_params) do
    user
    |> User.update_changeset(user_params)
    |> Repo.update()
  end

  defp set_invite_accepted(invite) do
    invite
    |> Invite.changeset(%{accepted: true})
    |> Repo.update()
  end

  @spec update_password_reset_token(String.t()) :: :ok
  def update_password_reset_token(email) when is_binary(email) do
    query = from(u in User, where: u.email == ^email)

    query
    |> Repo.one()
    |> case do
      nil ->
        {:error, :no_user}

      %User{} = user ->
        user
        |> User.generate_password_reset_token_changeset()
        |> Repo.update()
    end
  end

  @spec reset_password(String.t(), map) ::
          {:ok, User.t()}
          | {:error, :not_found}
  def reset_password(reset_password_token, params) do
    reset_password_token
    |> get_user_with_password_reset_token()
    |> case do
      {:ok, user} ->
        user
        |> User.reset_password_changeset(params)
        |> Repo.update()

      {:error, :not_found} ->
        {:error, :not_found}
    end
  end
end<|MERGE_RESOLUTION|>--- conflicted
+++ resolved
@@ -51,13 +51,9 @@
     end
   end
 
-<<<<<<< HEAD
-  @spec do_create_tenant_with_user(Changeset.t()) ::
-          {:ok, {Tenant.t(), User.t()}}
-=======
+
   @spec do_create_org_with_user(Changeset.t()) ::
           {:ok, Org.t()}
->>>>>>> 6a6f1b9a
           | {:error, Changeset.t()}
   defp do_create_org_with_user(org_user_changeset) do
     field = fn field_name -> Changeset.get_field(org_user_changeset, field_name) end
@@ -73,15 +69,9 @@
     }
 
     Repo.transaction(fn ->
-<<<<<<< HEAD
-      with {:ok, tenant} <- create_tenant(tenant_params),
-           {:ok, user} <- create_user(tenant, user_params) do
-        {tenant, user}
-=======
       with {:ok, org} <- create_org(org_params),
            {:ok, user} <- create_user(org, user_params) do
         {org, user}
->>>>>>> 6a6f1b9a
       else
         {:error, changeset} ->
           # Merge errors into original changeset
