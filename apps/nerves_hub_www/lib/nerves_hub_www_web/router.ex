--- conflicted
+++ resolved
@@ -27,14 +27,7 @@
     # Use the default browser stack
     pipe_through(:browser)
 
-<<<<<<< HEAD
-    get("/", PageController, :index)
-
-    get("/session", SessionController, :new)
-    post("/session", SessionController, :create)
-=======
     get("/", HomeController, :index)
->>>>>>> 293ff1c4
 
     get("/login", SessionController, :new)
     post("/login", SessionController, :create)
