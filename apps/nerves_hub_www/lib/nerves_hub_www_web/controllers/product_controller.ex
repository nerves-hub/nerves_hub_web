defmodule NervesHubWWWWeb.ProductController do
  use NervesHubWWWWeb, :controller

  alias NervesHubCore.Products
  alias NervesHubCore.Products.Product

  def index(%{assigns: %{org: org}} = conn, _params) do
    products = Products.list_products(org)
    render(conn, "index.html", products: products)
  end

  def new(conn, _params) do
    changeset = Products.change_product(%Product{})
    render(conn, "new.html", changeset: changeset, layout: false)
  end

<<<<<<< HEAD
  def create(%{assigns: %{tenant: tenant}} = conn, %{"product" => product_params}) do
    case Products.create_product(product_params |> Enum.into(%{"tenant_id" => tenant.id})) do
      {:ok, _product} ->
        render_product_listing(conn)
=======
  def create(%{assigns: %{org: org}} = conn, %{"product" => product_params}) do
    case Products.create_product(product_params |> Enum.into(%{"org_id" => org.id})) do
      {:ok, product} ->
        conn
        |> put_flash(:info, "Product created successfully.")
        |> redirect(to: product_path(conn, :show, product))
>>>>>>> 6a6f1b9a

      {:error, %Ecto.Changeset{} = changeset} ->
        render_error(conn, "new.html", changeset: changeset, layout: false)
    end
  end

  def show(conn, %{"id" => id}) do
    product = Products.get_product!(id)
    render(conn, "show.html", product: product)
  end

  def edit(conn, %{"id" => id}) do
    product = Products.get_product!(id)
    changeset = Products.change_product(product)
    render(conn, "edit.html", product: product, changeset: changeset, layout: false)
  end

  def update(%{assigns: %{org: org}} = conn, %{"id" => id, "product" => product_params}) do
    product = Products.get_product!(id)

    case Products.update_product(
           product,
           product_params |> Enum.into(%{"org_id" => org.id})
         ) do
      {:ok, _product} ->
        render_product_listing(conn)

      {:error, %Ecto.Changeset{} = changeset} ->
        render_error(conn, "edit.html", changeset: changeset, product: product)
    end
  end


  def delete(%{assigns: %{tenant: tenant}} = conn, %{"id" => id}) do
    {:ok, product} = Products.get_product_with_tenant(tenant, id)
    {:ok, _product} = Products.delete_product(product)

    render_product_listing(conn)
  end

  defp render_product_listing(%{assigns: %{tenant: tenant}} = conn) do    
    render_success(conn, "_listing.html",
                         products: Products.list_products(tenant))
  end

end<|MERGE_RESOLUTION|>--- conflicted
+++ resolved
@@ -14,38 +14,29 @@
     render(conn, "new.html", changeset: changeset, layout: false)
   end
 
-<<<<<<< HEAD
-  def create(%{assigns: %{tenant: tenant}} = conn, %{"product" => product_params}) do
-    case Products.create_product(product_params |> Enum.into(%{"tenant_id" => tenant.id})) do
-      {:ok, _product} ->
-        render_product_listing(conn)
-=======
   def create(%{assigns: %{org: org}} = conn, %{"product" => product_params}) do
     case Products.create_product(product_params |> Enum.into(%{"org_id" => org.id})) do
       {:ok, product} ->
-        conn
-        |> put_flash(:info, "Product created successfully.")
-        |> redirect(to: product_path(conn, :show, product))
->>>>>>> 6a6f1b9a
+        render_product_listing(conn)
 
       {:error, %Ecto.Changeset{} = changeset} ->
         render_error(conn, "new.html", changeset: changeset, layout: false)
     end
   end
 
-  def show(conn, %{"id" => id}) do
-    product = Products.get_product!(id)
+  def show(%{assigns: %{org: org}} = conn, %{"id" => id}) do
+    product = Products.get_product_with_org(org, id)
     render(conn, "show.html", product: product)
   end
 
-  def edit(conn, %{"id" => id}) do
-    product = Products.get_product!(id)
+  def edit(%{assigns: %{org: org}} = conn, %{"id" => id}) do
+    {:ok, product} = Products.get_product_with_org(org, id)
     changeset = Products.change_product(product)
     render(conn, "edit.html", product: product, changeset: changeset, layout: false)
   end
 
   def update(%{assigns: %{org: org}} = conn, %{"id" => id, "product" => product_params}) do
-    product = Products.get_product!(id)
+    {:ok, product} = Products.get_product_with_org(org, id)
 
     case Products.update_product(
            product,
@@ -60,16 +51,16 @@
   end
 
 
-  def delete(%{assigns: %{tenant: tenant}} = conn, %{"id" => id}) do
-    {:ok, product} = Products.get_product_with_tenant(tenant, id)
+  def delete(%{assigns: %{org: org}} = conn, %{"id" => id}) do
+    {:ok, product} = Products.get_product_with_org(org, id)
     {:ok, _product} = Products.delete_product(product)
 
     render_product_listing(conn)
   end
 
-  defp render_product_listing(%{assigns: %{tenant: tenant}} = conn) do    
+  defp render_product_listing(%{assigns: %{org: org}} = conn) do    
     render_success(conn, "_listing.html",
-                         products: Products.list_products(tenant))
+                         products: Products.list_products(org))
   end
 
 end