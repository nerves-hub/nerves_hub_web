--- conflicted
+++ resolved
@@ -28,7 +28,6 @@
       do %>
       <span class="button-icon delete"></span>
       <span class="action-text">Delete</span>
-<<<<<<< HEAD
     <% end %>
     <%= link(
       class: "btn btn-outline-light btn-action",
@@ -38,21 +37,6 @@
       <span class="button-icon edit"></span>
       <span class="action-text">Edit</span>
     <% end %>
-    <%= link class: "btn btn-outline-light", to: Routes.device_path(@socket, :delete, @org.name, @product.name, @device.identifier), method: :delete, data: [confirm: "Are you sure?"] do %>
-      <span class="button-icon left-icon delete"></span>
-      <span>Delete</span>
-    <% end %>
-=======
-    <% end %>
-    <%= link(
-      class: "btn btn-outline-light btn-action",
-      aria_label: "Edit",
-      to: Routes.device_path(@socket, :edit, @org.name, @product.name, @device.identifier))
-      do %>
-      <span class="button-icon edit"></span>
-      <span class="action-text">Edit</span>
-    <% end %>
->>>>>>> 8922c2df
   </div>
 </div>
 
