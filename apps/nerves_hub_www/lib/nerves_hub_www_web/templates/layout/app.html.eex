--- conflicted
+++ resolved
@@ -1,111 +1,48 @@
-<<<<<<< HEAD
-<!DOCTYPE html>
-<html lang="en">
-  <head>
-    <meta charset="utf-8">
-    <meta http-equiv="X-UA-Compatible" content="IE=edge">
-    <meta name="viewport" content="width=device-width, initial-scale=1">
-    <meta name="description" content="">
-    <meta name="author" content="">
 
-    <title>NervesHub</title>
-    <link rel="stylesheet" href="<%= Routes.static_path(@conn, "/css/app.css") %>">
+<%= if @view_module == NervesHubWWWWeb.HomeView do %>
+  <div class="home-wrapper">
+    <main role="main" class="flex-column">
+      <%= if get_flash(@conn, :info) do %>
+        <div class="alert alert-info alert-dismissible">
+          <button type="button" class="close" data-dismiss="alert">&times;</button>
+          <%= get_flash(@conn, :info) %>
+        </div>
+      <% end %>
+      <%= if get_flash(@conn, :error) do %>
+        <div class="alert alert-danger alert-dismissible">
+          <button type="button" class="close" data-dismiss="alert">&times;</button>
+          <%= get_flash(@conn, :error) %>
+        </div>
+      <% end %>
+      <%= @inner_content %>
+    </main>
+  </div>
+<% else %>
+  <div class="normal-wrapper">
+    <%= render("_navigation.html", conn: @conn) %>
+    <main role="main" class="flex-column content-container">
+      <%= if get_flash(@conn, :info) do %>
+        <div class="alert alert-info alert-dismissible">
+          <button type="button" class="close" data-dismiss="alert">&times;</button>
+          <%= get_flash(@conn, :info) %>
+        </div>
+      <% end %>
+      <%= if get_flash(@conn, :error) do %>
+        <div class="alert alert-danger alert-dismissible">
+          <button type="button" class="close" data-dismiss="alert">&times;</button>
+          <%= get_flash(@conn, :error) %>
+        </div>
+      <% end %>
+      <%= render("_tabnav.html", conn: @conn) %>
+      <%= @inner_content %>
+    </main>
+  </div>
+<% end %>
 
-    <link rel="stylesheet" type="text/css" href="//cdnjs.cloudflare.com/ajax/libs/cookieconsent2/3.1.0/cookieconsent.min.css" />
-    <script src="//cdnjs.cloudflare.com/ajax/libs/cookieconsent2/3.1.0/cookieconsent.min.js"></script>
-    <script>
-    window.addEventListener("load", function(){
-    window.cookieconsent.initialise({
-      "palette": {
-        "popup": {
-          "background": "#343a40"
-        },
-        "button": {
-          "background": "#f1d600"
-        }
-      },
-      "position": "bottom",
-      "content": {
-        "message": "NervesHub uses cookies to ensure you get the best experience we can provide."
-      }
-    })});
-    </script>
-    <link href="https://fonts.googleapis.com/css?family=Audiowide" rel="stylesheet">
-  </head>
-
-  <body>
-    <%= if @view_module == NervesHubWWWWeb.HomeView do %>
-      <div class="home-wrapper">
-        <main role="main" class="flex-column">
-          <%= if get_flash(@conn, :info) do %>
-            <div class="alert alert-info alert-dismissible">
-              <button type="button" class="close" data-dismiss="alert">&times;</button>
-              <%= get_flash(@conn, :info) %>
-            </div>
-          <% end %>
-          <%= if get_flash(@conn, :error) do %>
-            <div class="alert alert-danger alert-dismissible">
-              <button type="button" class="close" data-dismiss="alert">&times;</button>
-              <%= get_flash(@conn, :error) %>
-            </div>
-          <% end %>
-          <%= render @view_module, @view_template, assigns %>
-        </main>
-      </div>
-    <% else %>
-      <div class="normal-wrapper">
-        <%= render("_navigation.html", conn: @conn) %>
-        <main role="main" class="flex-column content-container">
-          <%= if get_flash(@conn, :info) do %>
-            <div class="alert alert-info alert-dismissible">
-              <button type="button" class="close" data-dismiss="alert">&times;</button>
-              <%= get_flash(@conn, :info) %>
-            </div>
-          <% end %>
-          <%= if get_flash(@conn, :error) do %>
-            <div class="alert alert-danger alert-dismissible">
-              <button type="button" class="close" data-dismiss="alert">&times;</button>
-              <%= get_flash(@conn, :error) %>
-            </div>
-          <% end %>
-          <%= render("_tabnav.html", conn: @conn) %>
-          <%= render @view_module, @view_template, assigns %>
-        </main>
-      </div>
-    <% end %>
-
-    <%= render("_footer.html", conn: @conn) %>
-    <script>
-      window.userToken = "<%= assigns[:user_token] %>"
-      window.orgId = "<%= assigns[:org] && Map.get(assigns[:org], :id) %>"
-    </script>
-    <%= csrf_meta_tag() %>
-    <script type="text/javascript" src="<%= Routes.static_path(@conn, "/js/app.js") %>"></script>
-  </body>
-</html>
-=======
-<%= render("_navigation.html", conn: @conn) %>
-<main role="main" class="flex-column content-container">
-  <%= if get_flash(@conn, :info) do %>
-    <div class="alert alert-info alert-dismissible">
-      <button type="button" class="close" data-dismiss="alert">&times;</button>
-      <%= get_flash(@conn, :info) %>
-    </div>
-  <% end %>
-  <%= if get_flash(@conn, :error) do %>
-    <div class="alert alert-danger alert-dismissible">
-      <button type="button" class="close" data-dismiss="alert">&times;</button>
-      <%= get_flash(@conn, :error) %>
-    </div>
-  <% end %>
-  <%= render("_tabnav.html", conn: @conn) %>
-  <%= @inner_content %>
-</main>
 <%= render("_footer.html", conn: @conn) %>
 <script>
   window.userToken = "<%= assigns[:user_token] %>"
   window.orgId = "<%= assigns[:org] && Map.get(assigns[:org], :id) %>"
 </script>
 <%= csrf_meta_tag() %>
-<script type="text/javascript" src="<%= Routes.static_path(@conn, "/js/app.js") %>"></script>
->>>>>>> 3213ac3d
+<script type="text/javascript" src="<%= Routes.static_path(@conn, "/js/app.js") %>"></script>