defmodule NervesHub.MixProject do
  use Mix.Project

  def project do
    [
      app: :nerves_hub,
      version: "2.0.0+#{build()}",
      start_permanent: Mix.env() == :prod,
      deps: deps(),
      aliases: aliases(),
      preferred_cli_env: [
        docs: :docs
      ],
      elixirc_paths: elixirc_paths(Mix.env()),
      elixir: "~> 1.18.0",
      releases: [
        nerves_hub: [
          steps: [:assemble],
          include_executables_for: [:unix],
          applications: [
            opentelemetry_exporter: :permanent,
            opentelemetry: :temporary,
            nerves_hub: :permanent
          ]
        ]
      ],
      dialyzer: [
        flags: [:missing_return, :extra_return, :unmatched_returns, :error_handling, :underspecs],
        plt_add_apps: [:ex_unit, :mix],
        plt_core_path: "priv/plts",
        plt_file: {:no_warn, "priv/plts/dialyzer.plt"}
      ]
    ]
  end

  # Configuration for the OTP application.
  #
  # Type `mix help compile.app` for more information.
  def application do
    [
      mod: {NervesHub.Application, []},
      extra_applications: [
        :inets,
        :jason,
        :logger,
        :os_mon,
        :runtime_tools,
        :timex,
        :crypto,
        :public_key
      ]
    ]
  end

  defp build() do
    cmd = "git rev-parse --short=8 HEAD"

    case System.shell(cmd, stderr_to_stdout: true) do
      {sha, 0} -> String.trim(sha)
      _ -> "dev"
    end
  end

  # Dependencies listed here are available only for this
  # project and cannot be accessed from applications inside
  # the apps folder.
  #
  # Run "mix help deps" for examples and options.
  defp deps do
    [
      {:mix_test_watch, "~> 1.0", only: :test, runtime: false},
      {:recon, "~> 2.5"},
      {:assert_eventually, "~> 1.0.0", only: [:dev, :test]},
      {:bandit, "~> 1.0"},
      {:bcrypt_elixir, "~> 3.0"},
      {:castore, "~> 1.0"},
      {:circular_buffer, "~> 0.4.1"},
      {:comeonin, "~> 5.3"},
      {:confuse, "~> 0.1.1"},
      {:contex, "~> 0.5.0"},
      {:credo, "~> 1.7", only: [:dev, :test], runtime: false},
      {:crontab, "~> 1.1"},
      {:decorator, "~> 1.2"},
      {:dialyxir, "~> 1.4", only: [:dev, :test], runtime: false},
      {:ecto, "~> 3.8", override: true},
      {:ecto_ch, "~> 0.6.0"},
      {:ecto_psql_extras, "~> 0.7"},
      {:ecto_sql, "~> 3.0"},
      {:esbuild, "~> 0.8", runtime: Mix.env() == :dev},
      {:ex_aws, "~> 2.0"},
      {:ex_aws_s3, "~> 2.0"},
      {:finch, "~> 0.19.0"},
      {:floki, ">= 0.27.0", only: :test},
      {:gen_smtp, "~> 1.0"},
      {:gettext, "~> 0.26.2"},
      {:hackney, "~> 1.16"},
      {:hammer, "~> 7.0.0"},
      {:hlclock, "~> 1.0"},
      {:process_hub, "~> 0.3.1-alpha"},
      {:jason, "~> 1.2", override: true},
      {:libcluster_postgres, "~> 0.1.2"},
      {:logfmt_ex, "~> 0.4"},
      {:mimic, "~> 1.10", only: [:test, :dev]},
      {:mjml_eex, "~> 0.12.0"},
      {:nimble_csv, "~> 1.1"},
      {:number, "~> 1.0.5"},
      {:oban, "~> 2.11"},
      {:oban_web, "~> 2.11"},
      {:open_api_spex, "~> 3.21"},
      {:opentelemetry_exporter, "~> 1.8"},
      {:opentelemetry, "~> 1.5"},
      {:opentelemetry_api, "~> 1.4"},
      {:opentelemetry_ecto, "~> 1.2"},
      {:opentelemetry_phoenix, "~> 2.0.0-rc.1 "},
      {:opentelemetry_oban, "~> 1.0",
       git: "https://github.com/joshk/opentelemetry-erlang-contrib",
       branch: "update-obans-semantic-conventions",
       subdir: "instrumentation/opentelemetry_oban"},
      {:opentelemetry_bandit, "~> 0.2.0-rc.1"},
      {:open_telemetry_decorator, "~> 1.5"},
      {:phoenix, "~> 1.7.0"},
      {:phoenix_ecto, "~> 4.0"},
      {:phoenix_html, "~> 3.3.1", override: true},
      {:phoenix_live_dashboard, "~> 0.8"},
      {:phoenix_live_reload, "~> 1.2", only: :dev},
      {:phoenix_live_view, "~> 1.0"},
      {:phoenix_pubsub, "~> 2.0"},
      {:phoenix_view, "~> 2.0"},
      {:phoenix_test, "~> 0.5", only: :test, runtime: false},
      {:plug, "~> 1.7"},
      {:postgrex, "~> 0.14"},
      {:sentry, "~> 10.0"},
      {:slipstream, "~> 1.0", only: [:test, :dev]},
      {:spellweaver, "~> 0.1", only: [:test, :dev], runtime: false},
      {:sweet_xml, "~> 0.6"},
      {:swoosh, "~> 1.12"},
      {:tailwind, "~> 0.2", runtime: Mix.env() == :dev},
      {:telemetry_metrics, "~> 1.0"},
      {:telemetry_metrics_statsd, "~> 0.7.0"},
      {:telemetry_poller, "~> 1.0"},
      {:timex, "~> 3.1"},
      {:ueberauth_google, "~> 0.12"},
      {:uuidv7, "~> 1.0"},
      {:x509, "~> 0.5.1 or ~> 0.6"},
      {:flop, "~> 0.26.1"}
    ]
  end

  # Aliases are shortcuts or tasks specific to the current project.
  # For example, to create, migrate and run the seeds file at once:
  #
  #     $ mix ecto.setup
  #
  # See the documentation for `Mix` for more info on aliases.
  defp aliases do
    [
      "assets.deploy": ["esbuild default --minify", "tailwind default --minify", "phx.digest"],
      "assets.setup": ["assets.install", "assets.build"],
      "ecto.setup": [
        "ecto.create",
        "ecto.migrate",
        "run priv/repo/seeds.exs"
      ],
      "ecto.reset": ["ecto.drop", "ecto.setup"],
      "ecto.migrate.reset": ["ecto.drop", "ecto.create", "ecto.migrate"],
      "ecto.migrate.redo": ["ecto.rollback", "ecto.migrate"],
      test: ["ecto.create --quiet", "ecto.migrate", "test"],
<<<<<<< HEAD
      # Runs most of the non-test CI checks for you
      check: [
        "compile --warnings-as-errors",
        "format --check-formatted",
        "deps.unlock --check-unused",
        "dialyzer --format github --format dialyxir"
=======
      check: [
        "compile --warnings-as-errors",
        "format --check-formatted",
        "spellweaver.check",
        "deps.unlock --check-unused"
>>>>>>> 49643c3b
      ]
    ]
  end

  # Specifies which paths to compile per environment.
  defp elixirc_paths(env) when env in [:dev, :test],
    do: ["lib", "test/support"]

  defp elixirc_paths(_),
    do: ["lib"]
end<|MERGE_RESOLUTION|>--- conflicted
+++ resolved
@@ -165,20 +165,13 @@
       "ecto.migrate.reset": ["ecto.drop", "ecto.create", "ecto.migrate"],
       "ecto.migrate.redo": ["ecto.rollback", "ecto.migrate"],
       test: ["ecto.create --quiet", "ecto.migrate", "test"],
-<<<<<<< HEAD
       # Runs most of the non-test CI checks for you
       check: [
         "compile --warnings-as-errors",
         "format --check-formatted",
+        "spellweaver.check",
         "deps.unlock --check-unused",
         "dialyzer --format github --format dialyxir"
-=======
-      check: [
-        "compile --warnings-as-errors",
-        "format --check-formatted",
-        "spellweaver.check",
-        "deps.unlock --check-unused"
->>>>>>> 49643c3b
       ]
     ]
   end
