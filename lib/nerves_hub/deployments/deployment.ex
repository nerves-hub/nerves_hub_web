--- conflicted
+++ resolved
@@ -39,13 +39,8 @@
     :penalty_timeout_minutes,
     :connecting_code,
     :total_updating_devices,
-<<<<<<< HEAD
     :current_updated_devices,
-    :recalculation_type,
     :orchestrator_strategy
-=======
-    :current_updated_devices
->>>>>>> 6b93041d
   ]
 
   schema "deployments" do
