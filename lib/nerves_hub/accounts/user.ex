defmodule NervesHub.Accounts.User do
  use Ecto.Schema

  import Ecto.Changeset
  import Ecto.Query

  alias NervesHub.Accounts.{OrgUser, UserToken}
  alias NervesHub.Repo

  alias Ecto.Changeset
  alias __MODULE__
  alias Ecto.UUID

  @type t :: %__MODULE__{}

  @password_min_length 8

  @required_params [:name, :email, :password_hash]
  @optional_params [:password, :password_reset_token, :password_reset_token_expires]

  schema "users" do
    has_many(:user_tokens, UserToken)

    has_many(:org_users, OrgUser, where: [deleted_at: nil])
    has_many(:orgs, through: [:org_users, :org], where: [deleted_at: nil])

<<<<<<< HEAD
    field(:name, :string)
=======
    # The username column has been repurposed as a name field
    field(:name, :string, source: :username)
>>>>>>> 5840e018
    field(:email, :string)
    field(:password, :string, virtual: true)
    field(:password_confirmation, :string, virtual: true)
    field(:password_hash, :string)
    field(:password_reset_token, UUID)
    field(:password_reset_token_expires, :utc_datetime)
    field(:deleted_at, :utc_datetime)

    timestamps()
  end

  defp changeset(%User{} = user, params) do
    user
    |> cast(params, @required_params ++ @optional_params)
    |> hash_password()
    |> password_validations()
    |> update_change(:name, &trim/1)
<<<<<<< HEAD
    |> validate_name()
=======
    |> validate_format(:name, ~r/^[a-zA-Z\'\- ]+$/, message: "has invalid character(s)")
>>>>>>> 5840e018
    |> validate_required(@required_params)
    |> unique_constraint(:email)
  end

  def creation_changeset(%User{} = user, params) do
    changeset(user, params)
    |> validate_required([:password])
  end

  def password_changeset(%User{} = user, params) do
    user
    |> cast(params, [:password, :password_confirmation])
    |> hash_password()
    |> password_validations()
    |> validate_confirmation(:password, message: "does not match", required: true)
    |> validate_required([:password_hash])
    |> expire_password_reset_token()
  end

  def update_changeset(%User{} = user, params) do
    changeset(user, params)
    |> generate_password_reset_token_expires()
    |> email_password_update_valid?(user, params)
  end

<<<<<<< HEAD
  defp validate_name(%Changeset{changes: %{name: name}} = changeset) do
    case Regex.match?(~r/^[a-zA-Z\'\- ]+$/, name) do
      true -> changeset
      false -> add_error(changeset, :name, "invalid character(s) in name")
    end
  end

  defp validate_name(changeset), do: changeset

=======
>>>>>>> 5840e018
  def with_all_orgs(%User{} = u) do
    u
    |> Repo.preload(:orgs)
  end

  def with_all_orgs(user_query) do
    user_query
    |> preload(:orgs)
  end

  def with_org_keys(%User{} = u) do
    u
    |> Repo.preload(orgs: [:org_keys])
  end

  def with_org_keys(user_query) do
    user_query
    |> preload(orgs: [:org_keys])
  end

  def role_or_higher(:view), do: [:view, :manage, :admin]
  def role_or_higher(:manage), do: [:manage, :admin]
  def role_or_higher(:admin), do: [:admin]

  defp password_validations(%Changeset{} = changeset) do
    changeset
    |> validate_length(
      :password,
      min: @password_min_length,
      message: "should be at least %{count} characters"
    )
  end

  defp email_password_update_valid?(%Changeset{changes: changes} = changeset, %User{} = user, %{
         "current_password" => curr_pass
       })
       when curr_pass != "" do
    case Map.has_key?(changes, :email) or Map.has_key?(changes, :password) do
      true ->
        if Bcrypt.verify_pass(curr_pass, user.password_hash) do
          changeset
        else
          changeset
          |> add_error(:current_password, "Current password is incorrect.")
        end

      false ->
        changeset
    end
  end

  defp email_password_update_valid?(%Changeset{changes: %{password: _}} = changeset, _, _) do
    changeset
    |> add_error(
      :current_password,
      "You must provide a current password in order to change your email or password."
    )
  end

  defp email_password_update_valid?(%Changeset{changes: %{email: _}} = changeset, _, _) do
    changeset
    |> add_error(
      :current_password,
      "You must provide a current password in order to change your email or password."
    )
  end

  defp email_password_update_valid?(%Changeset{} = changeset, _, _), do: changeset

  defp expire_password_reset_token(%Changeset{changes: %{password: _}} = changeset) do
    changeset
    |> put_change(
      :password_reset_token_expires,
      DateTime.utc_now()
      |> DateTime.truncate(:second)
    )
  end

  defp expire_password_reset_token(%Changeset{} = changeset), do: changeset

  defp generate_password_reset_token_expires(
         %Changeset{changes: %{password_reset_token: _}} = changeset
       ) do
    changeset
    |> put_change(
      :password_reset_token_expires,
      DateTime.utc_now()
      |> Timex.shift(password_reset_window())
      |> DateTime.truncate(:second)
    )
  end

  defp generate_password_reset_token_expires(%Changeset{} = changeset), do: changeset

  defp hash_password(%Ecto.Changeset{valid?: true, changes: %{password: password}} = changeset) do
    password_hash = Bcrypt.hash_pwd_salt(password)

    changeset
    |> put_change(:password_hash, password_hash)
    |> put_change(:password_confirmation, nil)
  end

  defp hash_password(changeset), do: changeset

  @doc """
  The time length that a password reset token is valid.
  Passed to Timex.shift, so it just has to be a keyword list with :minutes, :hours, etc.
  """
  def password_reset_window do
    [hours: 8]
  end

  defp trim(string) when is_binary(string) do
    string
    |> String.split(" ", trim: true)
    |> Enum.join(" ")
  end

  defp trim(string), do: string
end<|MERGE_RESOLUTION|>--- conflicted
+++ resolved
@@ -24,12 +24,8 @@
     has_many(:org_users, OrgUser, where: [deleted_at: nil])
     has_many(:orgs, through: [:org_users, :org], where: [deleted_at: nil])
 
-<<<<<<< HEAD
-    field(:name, :string)
-=======
     # The username column has been repurposed as a name field
     field(:name, :string, source: :username)
->>>>>>> 5840e018
     field(:email, :string)
     field(:password, :string, virtual: true)
     field(:password_confirmation, :string, virtual: true)
@@ -47,11 +43,7 @@
     |> hash_password()
     |> password_validations()
     |> update_change(:name, &trim/1)
-<<<<<<< HEAD
-    |> validate_name()
-=======
     |> validate_format(:name, ~r/^[a-zA-Z\'\- ]+$/, message: "has invalid character(s)")
->>>>>>> 5840e018
     |> validate_required(@required_params)
     |> unique_constraint(:email)
   end
@@ -77,18 +69,6 @@
     |> email_password_update_valid?(user, params)
   end
 
-<<<<<<< HEAD
-  defp validate_name(%Changeset{changes: %{name: name}} = changeset) do
-    case Regex.match?(~r/^[a-zA-Z\'\- ]+$/, name) do
-      true -> changeset
-      false -> add_error(changeset, :name, "invalid character(s) in name")
-    end
-  end
-
-  defp validate_name(changeset), do: changeset
-
-=======
->>>>>>> 5840e018
   def with_all_orgs(%User{} = u) do
     u
     |> Repo.preload(:orgs)
