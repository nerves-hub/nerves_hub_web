--- conflicted
+++ resolved
@@ -424,17 +424,12 @@
           | {:error, Changeset.t()}
   def add_or_invite_to_org(%{"email" => email} = params, org, invited_by) do
     case get_user_by_email(email) do
-<<<<<<< HEAD
       {:error, :not_found} ->
         invite(params, org)
 
       {:ok, _user} ->
         invite(params, org)
         # add_org_user(org, user, %{role: params["role"]})
-=======
-      {:error, :not_found} -> invite(params, org, invited_by)
-      {:ok, user} -> add_org_user(org, user, %{role: params["role"]})
->>>>>>> e8ba720c
     end
   end
 
