defmodule NervesHub.Devices do
  import Ecto.Query

  alias Ecto.Changeset
  alias Ecto.Multi
  alias NervesHub.Accounts
  alias NervesHub.Accounts.Org
  alias NervesHub.Accounts.OrgKey
  alias NervesHub.Accounts.User
  alias NervesHub.AuditLogs
  alias NervesHub.Certificate
  alias NervesHub.Deployments
  alias NervesHub.Deployments.Deployment
  alias NervesHub.Deployments.Orchestrator
  alias NervesHub.Devices.CACertificate
  alias NervesHub.Devices.Device
  alias NervesHub.Devices.DeviceCertificate
  alias NervesHub.Devices.DeviceHealth
  alias NervesHub.Devices.SharedSecretAuth
  alias NervesHub.Devices.InflightUpdate
  alias NervesHub.Devices.UpdatePayload
  alias NervesHub.Firmwares
  alias NervesHub.Firmwares.Firmware
  alias NervesHub.Firmwares.FirmwareMetadata
  alias NervesHub.Products
  alias NervesHub.Products.Product
  alias NervesHub.Repo
  alias NervesHub.TaskSupervisor, as: Tasks

  @min_fwup_delta_updatable_version ">=1.10.0"
  @default_device_health_retain_count_per_device 48

  def get_device(device_id) when is_integer(device_id) do
    Repo.get(Device, device_id)
  end

  def get_active_device(filters) do
    Device
    |> Repo.exclude_deleted()
    |> Repo.get_by(filters)
    |> case do
      nil -> {:error, :not_found}
      device -> {:ok, device}
    end
  end

  def get_devices_by_org_id_and_product_id(org_id, product_id) do
    query =
      from(
        d in Device,
        where: d.org_id == ^org_id,
        where: d.product_id == ^product_id
      )

    query
    |> Repo.exclude_deleted()
    |> Repo.all()
  end

  def get_devices_by_org_id_and_product_id(org_id, product_id, opts) do
    pagination = Map.get(opts, :pagination, %{})
    sorting = Map.get(opts, :sort, {:asc, :identifier})
    filters = Map.get(opts, :filters, %{})

    Device
    |> where([d], d.org_id == ^org_id)
    |> where([d], d.product_id == ^product_id)
    |> join(:left, [d], o in assoc(d, :org))
    |> join(:left, [d, o], p in assoc(d, :product))
    |> join(:left, [d, o, p], dp in assoc(d, :deployment))
    |> join(:left, [d, o, p, dp], f in assoc(dp, :firmware))
    |> Repo.exclude_deleted()
    |> order_by(^sort_devices(sorting))
    |> filtering(filters)
    |> preload([d, o, p, dp, f], org: o, product: p, deployment: {dp, firmware: f})
    |> Repo.paginate(pagination)
  end

<<<<<<< HEAD
  def get_health_by_org_id_and_product_id(org_id, product_id, opts) do
    query =
      from(
        d in Device,
        as: :device,
        join: dh in DeviceHealth,
        as: :device_health,
        on: dh.device_id == d.id,
        select: [dh.device_id, dh.data, d.deleted_at],
        distinct: dh.device_id,
        order_by: [desc: dh.inserted_at],
        where: d.org_id == ^org_id,
        where: d.product_id == ^product_id
      )

    filters = Map.get(opts, :filters, %{})

    query
    |> Repo.exclude_deleted()
    |> filtering(filters)
    |> Repo.all()
    |> Enum.reduce(%{max_cpu: 0, max_memory_percent: 0, max_load_15: 0}, fn health, acc ->
      case Enum.at(health, 1) do
        %{
          "metrics" => %{
            "cpu_temp" => cpu_temp,
            "used_percent" => memory_percent,
            "load_15min" => load_15_min
          }
        } ->
          %{
            acc
            | max_cpu: max(cpu_temp, acc.max_cpu),
              max_memory_percent: max(memory_percent, acc.max_memory_percent),
              max_load_15: max(load_15_min, acc.max_load_15)
          }

        _ ->
          acc
      end
    end)
  end

  defp sort_devices({:asc, :last_communication}), do: {:asc_nulls_first, :last_communication}
=======
  defp sort_devices({:asc, :connection_last_seen_at}),
    do: {:asc_nulls_first, :connection_last_seen_at}
>>>>>>> f04fe2e8

  defp sort_devices({:desc, :connection_last_seen_at}),
    do: {:desc_nulls_last, :connection_last_seen_at}

  defp sort_devices(sort), do: sort

  defp filtering(query, filters) do
    Enum.reduce(filters, query, fn {key, value}, query ->
      case {key, value} do
        {_, ""} ->
          query

        {"_target", _} ->
          query

        {"connection", _value} ->
          where(query, [d], d.connection_status == ^String.to_atom(value))

        {"connection_type", value} ->
          where(query, [d], ^value in d.connection_types)

        {"firmware_version", value} ->
          where(query, [d], d.firmware_metadata["version"] == ^value)

        {"platform", value} ->
          where(query, [d], d.firmware_metadata["platform"] == ^value)

        {"updates", "enabled"} ->
          where(query, [d], d.updates_enabled == true)

        {"updates", "penalty-box"} ->
          where(query, [d], d.updates_blocked_until > fragment("now() at time zone 'utc'"))

        {"updates", "disabled"} ->
          where(query, [d], d.updates_enabled == false)

        {"device_id", value} ->
          where(query, [d], ilike(d.identifier, ^"#{value}%"))

        {"tag", value} ->
          case NervesHub.Types.Tag.cast(value) do
            {:ok, tags} ->
              Enum.reduce(tags, query, fn tag, query ->
                where(
                  query,
                  [d],
                  fragment("array_to_string(?, ',') ILIKE ?", d.tags, ^"%#{tag}%")
                )
              end)

            {:error, _} ->
              query
          end
      end
    end)
  end

  def get_device_count_by_org_id(org_id) do
    q =
      from(
        d in Device,
        where: d.org_id == ^org_id,
        select: count(d)
      )

    q
    |> Repo.exclude_deleted()
    |> Repo.one!()
  end

  def get_device_count_by_product_id(product_id) do
    Device
    |> where([d], d.product_id == ^product_id)
    |> Repo.exclude_deleted()
    |> select([d], count(d))
    |> Repo.one!()
  end

  defp device_by_org_query(org_id, device_id) do
    from(
      d in Device,
      where: d.org_id == ^org_id,
      where: d.id == ^device_id
    )
  end

  def get_device_by_org(%Org{id: org_id}, device_id) do
    device_by_org_query(org_id, device_id)
    |> Repo.exclude_deleted()
    |> Repo.one()
    |> case do
      nil -> {:error, :not_found}
      device -> {:ok, device}
    end
  end

  def get_by_identifier(identifier) do
    case Repo.get_by(Device, identifier: identifier) do
      nil ->
        {:error, :not_found}

      device ->
        {:ok, Repo.preload(device, [:org, :product, deployment: [:firmware]])}
    end
  end

  @spec get_device_by_identifier(Org.t(), String.t()) :: {:ok, Device.t()} | {:error, :not_found}
  def get_device_by_identifier(org, identifier, preload_assoc \\ nil)
      when is_binary(identifier) do
    get_device_by_identifier_query(org, identifier, preload_assoc)
    |> Repo.one()
    |> case do
      nil -> {:error, :not_found}
      device -> {:ok, device}
    end
  end

  @spec get_device_by_identifier!(Org.t(), String.t()) :: Device.t()
  def get_device_by_identifier!(org, identifier, preload_assoc \\ nil)
      when is_binary(identifier) do
    get_device_by_identifier_query(org, identifier, preload_assoc)
    |> Repo.one!()
  end

  defp get_device_by_identifier_query(%Org{id: org_id}, identifier, preload_assoc) do
    Device
    |> where(identifier: ^identifier)
    |> where(org_id: ^org_id)
    |> join(:left, [d], o in assoc(d, :org))
    |> join(:left, [d], dp in assoc(d, :deployment))
    |> join_and_preload(preload_assoc)
    |> preload([d, o, dp], org: o, deployment: dp)
  end

  defp join_and_preload(query, nil), do: query

  defp join_and_preload(query, :device_certificates) do
    query
    |> join(:left, [d], dc in assoc(d, :device_certificates), as: :device_certificates)
    |> preload([d, device_certificates: dc], device_certificates: dc)
  end

  @spec get_shared_secret_auth(String.t()) ::
          {:ok, SharedSecretAuth.t()} | {:error, :not_found}
  def get_shared_secret_auth(key) do
    SharedSecretAuth
    |> join(:inner, [ssa], d in assoc(ssa, :device))
    |> where([ssa], ssa.key == ^key)
    |> where([ssa], is_nil(ssa.deactivated_at))
    |> where([_, d], is_nil(d.deleted_at))
    |> preload([:device, :product_shared_secret_auth])
    |> Repo.one()
    |> case do
      nil -> {:error, :not_found}
      auth -> {:ok, auth}
    end
  end

  @spec create_shared_secret_auth(Device.t()) ::
          {:ok, SharedSecretAuth.t()} | {:error, Changeset.t()}
  @spec create_shared_secret_auth(Device.t(), map()) ::
          {:ok, SharedSecretAuth.t()} | {:error, Changeset.t()}
  def create_shared_secret_auth(device, attrs \\ %{}) do
    device
    |> SharedSecretAuth.create_changeset(attrs)
    |> Repo.insert()
  end

  @spec get_or_create_device(Products.SharedSecretAuth.t(), String.t()) ::
          {:ok, Device.t()} | {:error, :not_found}
  def get_or_create_device(%Products.SharedSecretAuth{} = auth, identifier) do
    with {:error, :not_found} <-
           get_active_device(product_id: auth.product_id, identifier: identifier),
         {:ok, product} <-
           Products.get_product(auth.product_id) do
      create_device(%{
        org_id: product.org_id,
        product_id: product.id,
        identifier: identifier
      })
    else
      result ->
        result
    end
  end

  def get_device_by(filters) do
    Repo.get_by(Device, filters)
    |> case do
      nil -> {:error, :not_found}
      device -> {:ok, device}
    end
  end

  def get_eligible_deployments(%Device{firmware_metadata: nil}), do: []

  def get_eligible_deployments(%Device{firmware_metadata: meta} = device) do
    from(
      d in Deployment,
      join: p in assoc(d, :product),
      on: [org_id: ^device.org_id, name: ^meta.product],
      join: f in assoc(d, :firmware),
      on: f.product_id == p.id,
      where: d.is_active,
      where: d.healthy,
      where: f.architecture == ^meta.architecture,
      where: f.platform == ^meta.platform,
      where: f.uuid != ^meta.uuid,
      preload: [firmware: f]
    )
    |> Repo.all()
    |> Enum.filter(fn dep -> matches_deployment?(device, dep) end)
  end

  def get_eligible_deployments(_), do: []

  @spec create_device(map) :: {:ok, Device.t()} | {:error, Changeset.t()}
  def create_device(params) do
    %Device{}
    |> Device.changeset(params)
    |> Repo.insert()
  end

  def delete_device(%Device{} = device) do
    device_certificates_query = from(dc in DeviceCertificate, where: dc.device_id == ^device.id)
    changeset = Repo.soft_delete_changeset(device)

    Multi.new()
    |> Multi.delete_all(:device_certificates, device_certificates_query)
    |> Multi.update(:device, changeset)
    |> Repo.transaction()
    |> case do
      {:ok, %{device: device}} -> {:ok, device}
      error -> error
    end
  end

  def destroy_device(%Device{} = device) do
    Repo.delete(device)
  end

  @spec create_device_certificate(Device.t(), map() | X509.Certificate.t()) ::
          {:ok, DeviceCertificate.t()}
          | {:error, Changeset.t()}
  def create_device_certificate(%Device{} = device, otp_cert) when is_tuple(otp_cert) do
    {nb, na} = Certificate.get_validity(otp_cert)

    params = %{
      aki: Certificate.get_aki(otp_cert),
      der: Certificate.to_der(otp_cert),
      not_after: na,
      not_before: nb,
      serial: Certificate.get_serial_number(otp_cert),
      ski: Certificate.get_ski(otp_cert)
    }

    create_device_certificate(device, params)
  end

  def create_device_certificate(%Device{} = device, params) do
    params = Map.put(params, :org_id, device.org_id)

    changeset =
      device
      |> Ecto.build_assoc(:device_certificates)
      |> DeviceCertificate.changeset(params)

    case Repo.insert(changeset) do
      {:ok, device_certificate} ->
        :telemetry.execute([:nerves_hub, :device_certificates, :created], %{count: 1})

        {:ok, device_certificate}

      {:error, error} ->
        {:error, error}
    end
  end

  def get_device_certificates(%Device{} = device) do
    query =
      from(
        c in DeviceCertificate,
        join: d in assoc(c, :device),
        where: d.id == ^device.id
      )

    Repo.all(query)
  end

  @spec get_device_by_certificate(DeviceCertificate.t()) ::
          {:ok, Device.t()} | {:error, :not_found}
  def get_device_by_certificate(%DeviceCertificate{device: %Ecto.Association.NotLoaded{}} = cert) do
    Repo.preload(cert, :device)
    |> get_device_by_certificate()
  end

  def get_device_by_certificate(%DeviceCertificate{device: %Device{} = device}),
    do: {:ok, Repo.preload(device, :org)}

  def get_device_by_certificate(_), do: {:error, :not_found}

  def get_device_certificate_by_x509(cert) do
    fingerprint = NervesHub.Certificate.fingerprint(cert)

    from(DeviceCertificate, where: [fingerprint: ^fingerprint], preload: :device)
    |> Repo.one()
    |> case do
      nil -> {:error, :not_found}
      certificate -> {:ok, certificate}
    end
  end

  def get_device_certificates_by_public_key(otp_cert) do
    pk_fingerprint = NervesHub.Certificate.public_key_fingerprint(otp_cert)

    from(c in DeviceCertificate,
      where: [public_key_fingerprint: ^pk_fingerprint],
      preload: [:device]
    )
    |> Repo.all()
  end

  @spec get_device_certificate_by_device_and_serial(Device.t(), binary) ::
          {:ok, DeviceCertificate.t()} | {:error, any()}
  def get_device_certificate_by_device_and_serial(%Device{id: device_id}, serial) do
    query =
      from(
        dc in DeviceCertificate,
        where: dc.serial == ^serial and dc.device_id == ^device_id
      )

    query
    |> Repo.one()
    |> case do
      nil ->
        {:error, :not_found}

      device_certificate ->
        {:ok, device_certificate}
    end
  end

  def update_device_certificate(%DeviceCertificate{} = certificate, params) do
    certificate
    |> DeviceCertificate.update_changeset(params)
    |> Repo.update()
  end

  @spec delete_device_certificate(DeviceCertificate.t()) ::
          {:ok, DeviceCertificate.t()}
          | {:error, Changeset.t()}
  def delete_device_certificate(%DeviceCertificate{} = device_certificate) do
    Repo.delete(device_certificate)
  end

  @spec create_ca_certificate(Org.t(), map()) ::
          {:ok, CACertificate.t()}
          | {:error, Changeset.t()}
  def create_ca_certificate(%Org{} = org, params) do
    org
    |> Ecto.build_assoc(:ca_certificates)
    |> CACertificate.changeset(params)
    |> Repo.insert()
    |> case do
      {:ok, ca_certificate} ->
        {:ok, Repo.preload(ca_certificate, jitp: :product)}

      err ->
        err
    end
  end

  @spec create_ca_certificate_from_x509(Org.t(), X509.Certificate.t(), binary() | nil) ::
          {:ok, CACertificate.t()} | {:error, Ecto.Changeset.t()}
  def create_ca_certificate_from_x509(%Org{} = org, otp_cert, description \\ nil)
      when is_tuple(otp_cert) do
    {not_before, not_after} = Certificate.get_validity(otp_cert)

    params = %{
      serial: Certificate.get_serial_number(otp_cert),
      aki: Certificate.get_aki(otp_cert),
      ski: Certificate.get_ski(otp_cert),
      not_before: not_before,
      not_after: not_after,
      der: X509.Certificate.to_der(otp_cert),
      description: description
    }

    create_ca_certificate(org, params)
  end

  def get_ca_certificates(%Org{id: org_id}) do
    from(ca in CACertificate, where: ca.org_id == ^org_id, preload: [jitp: :product])
    |> Repo.all()
  end

  @spec get_ca_certificate_by_aki(binary) :: {:ok, CACertificate.t()} | {:error, any()}
  def get_ca_certificate_by_aki(aki) do
    q = from(CACertificate, where: [aki: ^aki], preload: [jitp: :product])

    case Repo.one(q) do
      nil -> {:error, :not_found}
      ca_cert -> {:ok, ca_cert}
    end
  end

  @spec get_ca_certificate_by_ski(binary) :: {:ok, CACertificate.t()} | {:error, any()}
  def get_ca_certificate_by_ski(ski) do
    q = from(CACertificate, where: [ski: ^ski], preload: [jitp: :product])

    case Repo.one(q) do
      nil -> {:error, :not_found}
      ca_cert -> {:ok, ca_cert}
    end
  end

  @spec get_ca_certificate_by_serial(binary) :: {:ok, CACertificate.t()} | {:error, any()}
  def get_ca_certificate_by_serial(serial) do
    q = from(CACertificate, where: [serial: ^serial], preload: [jitp: :product])

    case Repo.one(q) do
      nil -> {:error, :not_found}
      ca_cert -> {:ok, ca_cert}
    end
  end

  @spec get_ca_certificate_by_org_and_serial(Org.t(), binary) ::
          {:ok, CACertificate.t()} | {:error, any()}
  def get_ca_certificate_by_org_and_serial(%Org{id: org_id}, serial) do
    query =
      from(
        ca in CACertificate,
        where: ca.serial == ^serial and ca.org_id == ^org_id,
        preload: [jitp: :product]
      )

    case Repo.one(query) do
      nil ->
        {:error, :not_found}

      ca_cert ->
        {:ok, ca_cert}
    end
  end

  def update_ca_certificate(%CACertificate{} = certificate, params) do
    certificate
    |> CACertificate.update_changeset(params)
    |> Repo.update()
  end

  def delete_ca_certificate(%CACertificate{} = ca_certificate) do
    Repo.delete(ca_certificate)
  end

  def device_connected(device) do
    update_device(device, %{
      connection_status: :connected,
      connection_established_at: DateTime.utc_now(),
      connection_disconnected_at: nil,
      connection_last_seen_at: DateTime.utc_now()
    })
  end

  def device_heartbeat(device) do
    update_device(device, %{
      connection_status: :connected,
      connection_disconnected_at: nil,
      connection_last_seen_at: DateTime.utc_now()
    })
  end

  def device_disconnected(device) do
    update_device(device, %{
      connection_status: :disconnected,
      connection_disconnected_at: DateTime.utc_now(),
      connection_last_seen_at: DateTime.utc_now()
    })
  end

  def clean_connection_states() do
    interval = Application.get_env(:nerves_hub, :device_last_seen_update_interval_minutes)
    a_minute_ago = DateTime.shift(DateTime.utc_now(), minute: -(interval + 1))

    Device
    |> where(connection_status: :connected)
    |> where([d], d.connection_last_seen_at < ^a_minute_ago)
    |> Repo.update_all(
      set: [
        connection_status: :disconnected,
        connection_disconnected_at: DateTime.utc_now()
      ]
    )
  end

  def connected_count(product) do
    Device
    |> where(connection_status: :connected)
    |> where(product_id: ^product.id)
    |> Repo.aggregate(:count)
  end

  def update_firmware_metadata(device, nil) do
    {:ok, device}
  end

  def update_firmware_metadata(device, metadata) do
    description = "device #{device.identifier} updated firmware metadata"
    AuditLogs.audit!(device, device, description)
    update_device(device, %{firmware_metadata: metadata})
  end

  def update_device(%Device{} = device, params, opts \\ []) do
    changeset = Device.changeset(device, params)

    case Repo.update(changeset) do
      {:ok, device} ->
        case Map.has_key?(changeset.changes, :tags) do
          true ->
            description =
              "device #{device.identifier} tags changed, the attached deployment has been reset"

            AuditLogs.audit!(device, device, description)

            # Since the tags changed, let's find a new deployment
            device = %{device | deployment_id: nil, deployment: nil}
            device = Deployments.set_deployment(device)

            _ = maybe_broadcast(device, "devices/updated", opts)

            {:ok, device}

          false ->
            _ = maybe_broadcast(device, "devices/updated", opts)

            {:ok, device}
        end

      {:error, changeset} ->
        {:error, changeset}
    end
  end

  @doc """
  Resolve an update for the device's deployment
  """
  def resolve_update(%{deployment_id: nil}) do
    %UpdatePayload{update_available: false}
  end

  def resolve_update(device) do
    deployment = Repo.preload(device.deployment, [:firmware])

    case verify_update_eligibility(device, deployment) do
      {:ok, _device} ->
        {:ok, url} = Firmwares.get_firmware_url(deployment.firmware)
        {:ok, meta} = Firmwares.metadata_from_firmware(deployment.firmware)

        %UpdatePayload{
          update_available: true,
          firmware_url: url,
          firmware_meta: meta,
          deployment: deployment,
          deployment_id: deployment.id
        }

      {:error, :up_to_date, _device} ->
        %UpdatePayload{update_available: false}

      {:error, :updates_blocked, _device} ->
        %UpdatePayload{update_available: false}
    end
  end

  @spec delta_updatable?(
          source :: Firmware.t(),
          target :: Firmware.t(),
          Product.t(),
          fwup_version :: String.t()
        ) :: boolean()
  def delta_updatable?(nil, _target, _product, _fwup_version), do: false

  def delta_updatable?(source, target, product, fwup_version) do
    product.delta_updatable and
      target.delta_updatable and
      source.delta_updatable and
      Version.match?(fwup_version, @min_fwup_delta_updatable_version)
  end

  @doc """
  Verify that the deployment still matches the device

  This may clear the deployment from the device if the version or tags are different.
  """
  def verify_deployment(%{deployment_id: nil} = device) do
    device
  end

  def verify_deployment(device) do
    device = Repo.preload(device, [:deployment])

    case matches_deployment?(device, device.deployment) do
      true ->
        device

      false ->
        device
        |> Ecto.Changeset.change()
        |> Ecto.Changeset.put_change(:deployment_id, nil)
        |> Repo.update!()
    end
  end

  @doc """
  Returns true if Version.match? and all deployment tags are in device tags.
  """
  def matches_deployment?(
        %Device{tags: tags, firmware_metadata: %FirmwareMetadata{version: version}},
        %Deployment{conditions: %{"version" => requirement, "tags" => dep_tags}}
      ) do
    if version_match?(version, requirement) and tags_match?(tags, dep_tags) do
      true
    else
      false
    end
  end

  def matches_deployment?(_, _), do: false

  @spec failure_threshold_met?(Device.t(), Deployment.t()) :: boolean()
  def failure_threshold_met?(%Device{} = device, %Deployment{} = deployment) do
    Enum.count(device.update_attempts) >= deployment.device_failure_threshold
  end

  @spec failure_rate_met?(Device.t(), Deployment.t()) :: boolean()
  def failure_rate_met?(%Device{} = device, %Deployment{} = deployment) do
    seconds_ago =
      Timex.shift(DateTime.utc_now(), seconds: -deployment.device_failure_rate_seconds)

    attempts =
      Enum.filter(device.update_attempts, fn attempt ->
        DateTime.compare(seconds_ago, attempt) == :lt
      end)

    Enum.count(attempts) >= deployment.device_failure_rate_amount
  end

  @doc """
  Devices that haven't been automatically blocked are not in the penalty window
  Devices that have a time greater than now are in the penalty window
  """
  def device_in_penalty_box?(device, now \\ DateTime.utc_now())

  def device_in_penalty_box?(%{updates_blocked_until: nil}, _now), do: false

  def device_in_penalty_box?(device, now) do
    DateTime.compare(device.updates_blocked_until, now) == :gt
  end

  defp updates_blocked?(device, now) do
    device.updates_enabled == false || device_in_penalty_box?(device, now)
  end

  def device_matches_deployment?(device, deployment) do
    device.firmware_metadata.uuid == deployment.firmware.uuid
  end

  def verify_update_eligibility(device, deployment, now \\ DateTime.utc_now()) do
    cond do
      device_matches_deployment?(device, deployment) ->
        {:error, :up_to_date, device}

      updates_blocked?(device, now) ->
        {:error, :updates_blocked, device}

      failure_rate_met?(device, deployment) ->
        blocked_until =
          DateTime.utc_now()
          |> DateTime.truncate(:second)
          |> DateTime.add(deployment.penalty_timeout_minutes * 60, :second)

        description = """
        Device #{device.identifier} automatically blocked firmware upgrades for #{deployment.penalty_timeout_minutes} minutes.
        Device failure rate met for firmware #{deployment.firmware.uuid} in deployment #{deployment.name}.
        """

        AuditLogs.audit!(deployment, device, description)

        {:ok, device} = update_device(device, %{updates_blocked_until: blocked_until})

        {:error, :updates_blocked, device}

      failure_threshold_met?(device, deployment) ->
        blocked_until =
          DateTime.utc_now()
          |> DateTime.truncate(:second)
          |> DateTime.add(deployment.penalty_timeout_minutes * 60, :second)

        description = """
        Device #{device.identifier} automatically blocked firmware upgrades for #{deployment.penalty_timeout_minutes} minutes.
        Device failure thredhold met for firmware #{deployment.firmware.uuid} in deployment #{deployment.name}.
        """

        AuditLogs.audit!(deployment, device, description)

        {:ok, device} = update_device(device, %{updates_blocked_until: blocked_until})

        {:error, :updates_blocked, device}

      true ->
        {:ok, device}
    end
  end

  def update_attempted(device, now \\ DateTime.utc_now()) do
    now = DateTime.truncate(now, :second)

    changeset =
      device
      |> Ecto.Changeset.change()
      |> Ecto.Changeset.put_change(:update_attempts, [now | device.update_attempts])

    Multi.new()
    |> Multi.update(:device, changeset)
    |> Multi.run(:audit_device, fn _, _ ->
      description = "device #{device.identifier} is attempting to update"
      AuditLogs.audit(device, device, description)
    end)
    |> Repo.transaction()
    |> case do
      {:ok, %{device: device}} ->
        {:ok, device}

      err ->
        err
    end
  end

  def firmware_update_successful(device) do
    :telemetry.execute([:nerves_hub, :devices, :update, :successful], %{count: 1}, %{
      identifier: device.identifier,
      firmware_uuid: device.firmware_metadata.uuid
    })

    description =
      "device #{device.identifier} firmware set to version #{device.firmware_metadata.version} (#{device.firmware_metadata.uuid})"

    AuditLogs.audit!(device, device, description)

    # Clear the inflight update, no longer inflight!
    inflight_update =
      Repo.get_by(InflightUpdate,
        device_id: device.id,
        firmware_uuid: device.firmware_metadata.uuid
      )

    if inflight_update != nil do
      Orchestrator.device_updated(inflight_update.deployment_id)

      Deployment
      |> where([d], d.id == ^inflight_update.deployment_id)
      |> Repo.update_all(inc: [current_updated_devices: 1])

      Repo.delete(inflight_update)
    end

    device
    |> Ecto.Changeset.change()
    |> Ecto.Changeset.put_change(:update_attempts, [])
    |> Ecto.Changeset.put_change(:updates_blocked_until, nil)
    |> Repo.update()
  end

  def restore_device(%Device{} = device) do
    update_device(device, %{deleted_at: nil})
  end

  @doc """
  Move a device to a different product

  If the new target product is in a different organization, this will
  attempt to also copy any signing keys the device might be expecting
  to the new organization. However, it is best effort only.

  Moving a device will also trigger a deployment check to see if there
  is an update available from the new product/org for the device. It is
  up to the user to ensure the new device is configured with any new/different
  signing keys from the new org before moving otherwise the device
  might fail to update because of an unknown key.
  """
  @spec move(Device.t() | [Device.t()], Product.t(), User.t()) :: Repo.transaction()
  def move(%Device{} = device, product, user) do
    product = Repo.preload(product, :org)

    attrs = %{
      org_id: product.org_id,
      product_id: product.id,
      deployment_id: nil
    }

    _ = maybe_copy_firmware_keys(device, product.org)

    description =
      "user #{user.name} moved device #{device.identifier} to #{product.org.name} : #{product.name}"

    source_product = %Product{
      id: device.product_id,
      org_id: device.org_id
    }

    Multi.new()
    |> Multi.run(:move, fn _, _ -> update_device(device, attrs) end)
    |> Multi.run(:audit_device, fn _, _ ->
      AuditLogs.audit(user, device, description)
    end)
    |> Multi.run(:audit_target, fn _, _ ->
      AuditLogs.audit(user, product, description)
    end)
    |> Multi.run(:audit_source, fn _, _ ->
      AuditLogs.audit(user, source_product, description)
    end)
    |> Repo.transaction()
    |> case do
      {:ok, %{move: updated}} ->
        _ = broadcast(updated, "moved")
        {:ok, updated}

      err ->
        err
    end
  end

  @spec tag_device(Device.t() | [Device.t()], User.t(), list(String.t())) ::
          {:ok, Device.t()} | {:error, any(), any(), any()}
  def tag_device(%Device{} = device, user, tags) do
    description = "user #{user.name} updated device #{device.identifier} tags"
    params = %{tags: tags}
    update_device_with_audit(device, params, user, description)
  end

  @spec update_device_with_audit(Device.t(), map(), User.t(), String.t()) ::
          {:ok, Device.t()} | {:error, any(), any(), any()}
  def update_device_with_audit(device, params, user, description) do
    Multi.new()
    |> Multi.run(:update_with_audit, fn _, _ ->
      update_device(device, params, broadcast: false)
    end)
    |> Multi.run(:audit_device, fn _, _ ->
      AuditLogs.audit(user, device, description)
    end)
    |> Repo.transaction()
    |> case do
      {:ok, %{update_with_audit: updated}} ->
        _ = broadcast(device, "devices/updated")
        {:ok, updated}

      err ->
        err
    end
  end

  @spec enable_updates(Device.t() | [Device.t()], User.t()) ::
          {:ok, Device.t()} | {:error, any(), any(), any()}
  def enable_updates(%Device{} = device, user) do
    description = "user #{user.name} enabled updates for device #{device.identifier}"
    params = %{updates_enabled: true, update_attempts: []}
    update_device_with_audit(device, params, user, description)
  end

  @spec disable_updates(Device.t() | [Device.t()], User.t()) ::
          {:ok, Device.t()} | {:error, any(), any(), any()}
  def disable_updates(%Device{} = device, user) do
    description = "user #{user.name} disabled updates for device #{device.identifier}"
    params = %{updates_enabled: false}
    update_device_with_audit(device, params, user, description)
  end

  def toggle_health(device, user) do
    case device.updates_enabled do
      true ->
        disable_updates(device, user)

      false ->
        enable_updates(device, user)
    end
  end

  def clear_penalty_box(%Device{} = device, user) do
    description = "user #{user.name} removed device #{device.identifier} from the penalty box"
    params = %{updates_blocked_until: nil, update_attempts: []}
    update_device_with_audit(device, params, user, description)
  end

  @spec move_many([Device.t()], Product.t(), User.t()) :: %{
          ok: [Device.t()],
          error: [{Ecto.Multi.name(), any()}]
        }
  def move_many(devices, product, user) do
    product = Repo.preload(product, :org)

    Enum.map(devices, &Task.Supervisor.async(Tasks, __MODULE__, :move, [&1, product, user]))
    |> Task.await_many(20_000)
    |> Enum.reduce(%{ok: [], error: []}, fn
      {:ok, updated}, acc -> %{acc | ok: [updated | acc.ok]}
      {:error, name, changeset, _}, acc -> %{acc | error: [{name, changeset} | acc.error]}
    end)
  end

  @spec disable_updates([Device.t()], User.t()) :: %{
          ok: [Device.t()],
          error: [{Ecto.Multi.name(), any()}]
        }
  def disable_updates_for_devices(devices, user) do
    Enum.map(devices, &Task.Supervisor.async(Tasks, __MODULE__, :disable_updates, [&1, user]))
    |> Task.await_many(20_000)
    |> Enum.reduce(%{ok: [], error: []}, fn
      {:ok, updated}, acc -> %{acc | ok: [updated | acc.ok]}
      {:error, name, changeset, _}, acc -> %{acc | error: [{name, changeset} | acc.error]}
    end)
  end

  @spec tag_devices([Device.t()], User.t(), list(String.t())) :: %{
          ok: [Device.t()],
          error: [{Ecto.Multi.name(), any()}]
        }
  def tag_devices(devices, user, tags) do
    Enum.map(devices, &Task.Supervisor.async(Tasks, __MODULE__, :tag_device, [&1, user, tags]))
    |> Task.await_many(20_000)
    |> Enum.reduce(%{ok: [], error: []}, fn
      {:ok, updated}, acc -> %{acc | ok: [updated | acc.ok]}
      {:error, name, changeset, _}, acc -> %{acc | error: [{name, changeset} | acc.error]}
    end)
  end

  @spec enable_updates_for_devices([Device.t()], User.t()) :: %{
          ok: [Device.t()],
          error: [{Ecto.Multi.name(), any()}]
        }
  def enable_updates_for_devices(devices, user) do
    Enum.map(devices, &Task.Supervisor.async(Tasks, __MODULE__, :enable_updates, [&1, user]))
    |> Task.await_many(20_000)
    |> Enum.reduce(%{ok: [], error: []}, fn
      {:ok, updated}, acc -> %{acc | ok: [updated | acc.ok]}
      {:error, name, changeset, _}, acc -> %{acc | error: [{name, changeset} | acc.error]}
    end)
  end

  def clear_penalty_box_for_devices(devices, user) do
    Enum.map(devices, &Task.Supervisor.async(Tasks, __MODULE__, :clear_penalty_box, [&1, user]))
    |> Task.await_many(20_000)
    |> Enum.reduce(%{ok: [], error: []}, fn
      {:ok, updated}, acc -> %{acc | ok: [updated | acc.ok]}
      {:error, name, changeset, _}, acc -> %{acc | error: [{name, changeset} | acc.error]}
    end)
  end

  @spec get_devices_by_id([non_neg_integer()]) :: [Device.t()]
  def get_devices_by_id(ids) when is_list(ids) do
    from(d in Device, where: d.id in ^ids)
    |> Repo.all()
  end

  defp maybe_broadcast(device, event, opts) do
    if Keyword.get(opts, :broadcast, true) do
      broadcast(device, event)
    else
      :ok
    end
  end

  defp broadcast(%Device{id: id}, event) do
    Phoenix.PubSub.broadcast(
      NervesHub.PubSub,
      "device:#{id}",
      %Phoenix.Socket.Broadcast{event: event}
    )
  end

  def save_device_health(device_status) do
    device_status
    |> DeviceHealth.save()
    |> Repo.insert()
  end

  def clean_device_health(device_id) do
    max =
      Application.get_env(:nerves_hub, :health_check, %{})[:retain_items_per_device] ||
        @default_device_health_retain_count_per_device

    health_ids =
      from(DeviceHealth,
        select: [:id],
        order_by: {:desc, :inserted_at},
        offset: ^max,
        where: [device_id: ^device_id]
      )
      |> Repo.all()
      |> Enum.map(& &1.id)

    from(dh in DeviceHealth)
    |> where([dh], dh.id in ^health_ids)
    |> Repo.delete_all()
  end

  def get_latest_health(device_id) do
    results =
      from(DeviceHealth,
        order_by: {:desc, :inserted_at},
        limit: 1,
        where: [device_id: ^device_id]
      )
      |> Repo.all()

    case results do
      [] -> nil
      [latest] -> latest
    end
  end

  def get_all_health(device_id) do
    from(DeviceHealth, where: [device_id: ^device_id])
    |> Repo.all()
  end

  defp version_match?(_vsn, ""), do: true

  defp version_match?(version, requirement) do
    Version.match?(version, requirement)
  end

  defp tags_match?(nil, deployment_tags), do: tags_match?([], deployment_tags)
  defp tags_match?(device_tags, nil), do: tags_match?(device_tags, [])

  defp tags_match?(device_tags, deployment_tags) do
    Enum.all?(deployment_tags, fn tag -> tag in device_tags end)
  end

  def maybe_copy_firmware_keys(%{firmware_metadata: %{uuid: uuid}, org_id: source}, %Org{
        id: target
      }) do
    existing_target_keys = from(k in OrgKey, where: [org_id: ^target], select: k.key)

    from(
      k in OrgKey,
      join: f in Firmware,
      on: [org_key_id: k.id],
      where: f.uuid == ^uuid and k.org_id == ^source,
      where: k.key not in subquery(existing_target_keys),
      select: %{name: k.name, key: k.key, org_id: type(^target, :integer)}
    )
    |> Repo.one()
    |> case do
      %{} = attrs -> Accounts.create_org_key(attrs)
      _ -> :ignore
    end
  end

  def maybe_copy_firmware_keys(_old, _updated), do: :ignore

  @doc """
  Get distinct device platforms based on the product
  """
  def platforms(product_id) do
    Device
    |> select([d], fragment("?->>'platform'", d.firmware_metadata))
    |> distinct(true)
    |> where([d], d.product_id == ^product_id)
    |> Repo.all()
  end

  @doc """
  Deployment orchestrator told a device to update
  """
  def told_to_update(device, deployment) do
    expires_at =
      DateTime.utc_now()
      |> DateTime.add(60 * deployment.inflight_update_expiration_minutes, :second)
      |> DateTime.truncate(:second)

    %{
      device_id: device.id,
      deployment_id: deployment.id,
      firmware_id: deployment.firmware_id,
      firmware_uuid: deployment.firmware.uuid,
      expires_at: expires_at
    }
    |> InflightUpdate.create_changeset()
    |> Repo.insert()
    |> case do
      {:ok, inflight_update} ->
        {:ok, inflight_update}

      {:error, _changeset} ->
        # Device already has an inflight update, fetch it
        case Repo.get_by(InflightUpdate, device_id: device.id, deployment_id: deployment.id) do
          nil ->
            :error

          inflight_update ->
            {:ok, inflight_update}
        end
    end
  end

  def clear_inflight_update(device) do
    InflightUpdate
    |> where([iu], iu.device_id == ^device.id)
    |> Repo.delete_all()
  end

  def delete_expired_inflight_updates() do
    InflightUpdate
    |> where([iu], iu.expires_at < fragment("now()"))
    |> Repo.delete_all()
  end

  def update_started!(inflight_update) do
    inflight_update
    |> Ecto.Changeset.change()
    |> Ecto.Changeset.put_change(:status, "updating")
    |> Repo.update!()
  end

  def inflight_updates_for(%Deployment{} = deployment) do
    InflightUpdate
    |> where([iu], iu.deployment_id == ^deployment.id)
    |> preload([:device])
    |> Repo.all()
  end

  def count_inflight_updates_for(%Deployment{} = deployment) do
    InflightUpdate
    |> select([iu], count(iu))
    |> where([iu], iu.deployment_id == ^deployment.id)
    |> Repo.one()
  end

  @doc """
  Get the firmware status for a device

  "latest", "pending", or "updating"
  """
  def firmware_status(device) do
    device = Repo.preload(device, deployment: [:firmware])

    cond do
      is_nil(device.deployment_id) ->
        "latest"

      device.firmware_metadata.uuid == device.deployment.firmware.uuid ->
        "latest"

      !Enum.empty?(device.update_attempts) ->
        "updating"

      true ->
        "pending"
    end
  end
end<|MERGE_RESOLUTION|>--- conflicted
+++ resolved
@@ -76,7 +76,6 @@
     |> Repo.paginate(pagination)
   end
 
-<<<<<<< HEAD
   def get_health_by_org_id_and_product_id(org_id, product_id, opts) do
     query =
       from(
@@ -120,11 +119,8 @@
     end)
   end
 
-  defp sort_devices({:asc, :last_communication}), do: {:asc_nulls_first, :last_communication}
-=======
   defp sort_devices({:asc, :connection_last_seen_at}),
     do: {:asc_nulls_first, :connection_last_seen_at}
->>>>>>> f04fe2e8
 
   defp sort_devices({:desc, :connection_last_seen_at}),
     do: {:desc_nulls_last, :connection_last_seen_at}
