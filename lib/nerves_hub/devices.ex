--- conflicted
+++ resolved
@@ -74,17 +74,6 @@
   end
 
   def get_devices_by_org_id_and_product_id(org_id, product_id, opts) do
-<<<<<<< HEAD
-    query =
-      from(
-        d in Device,
-        as: :device,
-        where: d.org_id == ^org_id,
-        where: d.product_id == ^product_id
-      )
-
-=======
->>>>>>> 5d64822f
     pagination = Map.get(opts, :pagination, %{})
     sorting = Map.get(opts, :sort, {:asc, :identifier})
     filters = Map.get(opts, :filters, %{})
@@ -190,30 +179,12 @@
         {"tag", value} ->
           case NervesHub.Types.Tag.cast(value) do
             {:ok, tags} ->
-<<<<<<< HEAD
-              # This query here joins the table back to itself to unnest `tags` in a
-              # way that is ILIKE-able. It's ugly but it works.
-              query =
-                query
-                |> join(
-                  :inner_lateral,
-                  [device: d],
-                  t in fragment("select unnest(tags) as tags from devices where id = ?", d.id),
-                  as: :device_tag,
-                  on: true
-                )
-                |> group_by([device: d], d.id)
-
-              Enum.reduce(tags, query, fn tag, query ->
-                where(query, [device: d, device_tag: t], ilike(t.tags, ^"#{tag}%"))
-=======
               Enum.reduce(tags, query, fn tag, query ->
                 where(
                   query,
                   [d],
                   fragment("array_to_string(?, ',') ILIKE ?", d.tags, ^"%#{tag}%")
                 )
->>>>>>> 5d64822f
               end)
 
             {:error, _} ->
