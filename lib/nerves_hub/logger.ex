--- conflicted
+++ resolved
@@ -144,7 +144,6 @@
     )
   end
 
-<<<<<<< HEAD
   def log_event([:nerves_hub, :devices, :unhandled_info], _, metadata, _) do
     extra =
       %{
@@ -170,15 +169,7 @@
     Logger.warning("Unhandled handle_in message", extra)
   end
 
-  def log_event(
-        [:nerves_hub, :managed_deployments, :set_deployment_group, :none_found],
-        _,
-        metadata,
-        _
-      ) do
-=======
   def log_event([:nerves_hub, :managed_deployments, :set_deployment_group, :none_found], _, metadata, _) do
->>>>>>> 4bdb91eb
     Logger.info("No matching deployment groups",
       event: "nerves_hub.managed_deployments.set_deployment_group.none_found",
       identifier: metadata[:device].identifier
