defmodule NervesHubWeb.DeviceEndpoint do
  use Phoenix.Endpoint, otp_app: :nerves_hub
  use Sentry.PlugCapture

  alias NervesHub.Helpers.WebsocketConnectionError

  # both `/socket` and `/device-socket` are supported for compatibility
  # with the web endpoint, where `/socket` is used by the `UserSocket`

  socket(
    "/socket",
    NervesHubWeb.DeviceSocket,
    websocket: [
      connect_info: [:peer_data, :x_headers],
<<<<<<< HEAD
      compress: true,
      timeout: 180_000,
      drainer: [
        batch_size: 500,
        batch_interval: 1_000,
        shutdown: 30_000
      ],
=======
>>>>>>> a59499cf
      error_handler: {WebsocketConnectionError, :handle_error, []}
    ]
  )

  socket(
    "/device-socket",
    NervesHubWeb.DeviceSocket,
    websocket: [
      connect_info: [:peer_data, :x_headers],
<<<<<<< HEAD
      compress: true,
      timeout: 180_000,
      drainer: [
        batch_size: 500,
        batch_interval: 1_000,
        shutdown: 30_000
      ],
=======
>>>>>>> a59499cf
      error_handler: {WebsocketConnectionError, :handle_error, []}
    ]
  )

  plug(NervesHubWeb.Plugs.ImAlive)

  plug(Sentry.PlugContext)

  plug(NervesHubWeb.Plugs.Logger)

  plug(NervesHubWeb.Plugs.DeviceEndpointRedirect)
end<|MERGE_RESOLUTION|>--- conflicted
+++ resolved
@@ -12,16 +12,8 @@
     NervesHubWeb.DeviceSocket,
     websocket: [
       connect_info: [:peer_data, :x_headers],
-<<<<<<< HEAD
       compress: true,
       timeout: 180_000,
-      drainer: [
-        batch_size: 500,
-        batch_interval: 1_000,
-        shutdown: 30_000
-      ],
-=======
->>>>>>> a59499cf
       error_handler: {WebsocketConnectionError, :handle_error, []}
     ]
   )
@@ -31,16 +23,8 @@
     NervesHubWeb.DeviceSocket,
     websocket: [
       connect_info: [:peer_data, :x_headers],
-<<<<<<< HEAD
       compress: true,
       timeout: 180_000,
-      drainer: [
-        batch_size: 500,
-        batch_interval: 1_000,
-        shutdown: 30_000
-      ],
-=======
->>>>>>> a59499cf
       error_handler: {WebsocketConnectionError, :handle_error, []}
     ]
   )
