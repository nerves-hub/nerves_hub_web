--- conflicted
+++ resolved
@@ -12,14 +12,10 @@
     NervesHubWeb.DeviceSocket,
     websocket: [
       connect_info: [:peer_data, :x_headers],
-<<<<<<< HEAD
       compress: true,
       timeout: 180_000,
+      fullsweep_after: 0,
       error_handler: {WebsocketConnectionError, :handle_error, []}
-=======
-      error_handler: {WebsocketConnectionError, :handle_error, []},
-      fullsweep_after: 0
->>>>>>> 27d22960
     ]
   )
 
@@ -28,14 +24,10 @@
     NervesHubWeb.DeviceSocket,
     websocket: [
       connect_info: [:peer_data, :x_headers],
-<<<<<<< HEAD
       compress: true,
       timeout: 180_000,
+      fullsweep_after: 0,
       error_handler: {WebsocketConnectionError, :handle_error, []}
-=======
-      error_handler: {WebsocketConnectionError, :handle_error, []},
-      fullsweep_after: 0
->>>>>>> 27d22960
     ]
   )
 
