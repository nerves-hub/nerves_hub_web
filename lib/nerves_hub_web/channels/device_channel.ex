defmodule NervesHubWeb.DeviceChannel do
  @moduledoc """
  Primary websocket channel for device communication

  Handles device logic for updating and tracking devices.

  # Fastlaned Messages

  - identify
  - reboot
  - update (scheduled and manual)

  # Intercepted Messages

  - updated
  - deployment_updated
  """

  use Phoenix.Channel
  use OpenTelemetryDecorator

  alias NervesHub.Archives
  alias NervesHub.AuditLogs.DeviceTemplates
  alias NervesHub.Devices
  alias NervesHub.Devices.Connections
  alias NervesHub.Devices.Device
  alias NervesHub.Firmwares
  alias NervesHub.ManagedDeployments
  alias NervesHub.Repo
  alias Phoenix.Socket.Broadcast

  intercept(["updated", "deployment_updated"])

  @decorate with_span("Channels.DeviceChannel.join")
  def join("device", params, %{assigns: %{device: device}} = socket) do
    case update_metadata(device, params) do
      {:ok, device} ->
        send(self(), {:after_join, params})

        socket =
          socket
          |> assign(:currently_downloading_uuid, params["currently_downloading_uuid"])
          |> assign(:update_started?, !!params["currently_downloading_uuid"])
          |> assign(:device, device)

        maybe_clear_inflight_update(device, !!params["currently_downloading_uuid"])

        {:ok, socket}

      err ->
        :telemetry.execute([:nerves_hub, :devices, :join_failure], %{count: 1}, %{
          identifier: device.identifier,
          channel: "device",
          error: err
        })

        {:error, %{error: "could not connect"}}
    end
  end

  @decorate with_span("Channels.DeviceChannel.handle_info:after_join")
  def handle_info({:after_join, params}, %{assigns: %{device: device}} = socket) do
    device =
      device
      |> ManagedDeployments.verify_deployment_group_membership()
      |> ManagedDeployments.set_deployment_group()
      |> Map.put(:deployment_group, nil)

    maybe_send_public_keys(device, socket, params)

    socket =
      socket
      |> update_device(device)
      |> setup_pubsub_subscription()
      |> assign_api_version(params)
      |> maybe_send_archive()

    send(self(), :announce_online)

    # Request device extension capabilities if possible
    # Earlier versions of nerves_hub_link don't have a fallback for unknown messages,
    # so check version before requesting extensions
    if safe_to_request_extensions?(socket.assigns.device_api_version),
      do: push(socket, "extensions:get", %{})

    {:noreply, socket}
  end

  # Let the deployment orchestrator know that we are online
  def handle_info(:announce_online, socket) do
    # Update the connection to say that we are fully up and running
    Connections.device_connected(socket.assigns.reference_id)
    # Tell the tracker that we are online
    NervesHub.Tracker.online(socket.assigns.device)
    # tell the orchestrator that we are online
    Devices.deployment_device_online(socket.assigns.device)

    {:noreply, socket}
  end

  # we can ignore this message
  def handle_info(%Broadcast{event: "deployments/update"}, socket) do
    {:noreply, socket}
  end

  # listen for notifications about archive updates for deployments
  def handle_info(%Broadcast{event: "archives/updated"}, socket) do
    {:noreply, maybe_send_archive(socket, audit_log: true)}
  end

<<<<<<< HEAD
=======
  def handle_info(%Broadcast{event: "moved"}, %{assigns: %{device: device}} = socket) do
    _ = socket.endpoint.broadcast("device_socket:#{device.id}", "disconnect", %{})

    {:noreply, socket}
  end

  @decorate with_span("Channels.DeviceChannel.handle_info:deployment-cleared")
  def handle_info(%Broadcast{event: "devices/deployment-cleared"}, %{assigns: %{device: device}} = socket) do
    device = %{device | deployment_id: nil}

    {:noreply, update_device(socket, device)}
  end

  @decorate with_span("Channels.DeviceChannel.handle_info:deployment-group-updated")
  def handle_info(
        %Broadcast{event: "devices/deployment-updated", payload: %{deployment_id: deployment_id}},
        %{assigns: %{device: device}} = socket
      ) do
    device = %{device | deployment_id: deployment_id}

    {:noreply, update_device(socket, device)}
  end

  # Update local state and tell the various servers of the new information
  @decorate with_span("Channels.DeviceChannel.handle_info:devices-updated")
  def handle_info(%Broadcast{event: "devices/updated"}, %{assigns: %{device: device}} = socket) do
    device = Repo.reload(device)

    socket =
      socket
      |> update_device(device)
      |> maybe_send_archive(audit_log: true)

    {:noreply, socket}
  end

  def handle_info(%Broadcast{event: "identify"}, socket) do
    push(socket, "identify", %{})
    {:noreply, socket}
  end

  def handle_info(%Broadcast{event: "reboot"}, socket) do
    push(socket, "reboot", %{})
    {:noreply, socket}
  end

>>>>>>> 4bdb91eb
  def handle_info(:online?, socket) do
    NervesHub.Tracker.confirm_online(socket.assigns.device)
    {:noreply, socket}
  end

  def handle_info({:online?, pid}, socket) do
    send(pid, :online)
    {:noreply, socket}
  end

  def handle_info({:run_script, pid, text}, socket) do
    if Version.match?(socket.assigns.device_api_version, ">= 2.1.0") do
      ref = Base.encode64(:crypto.strong_rand_bytes(4), padding: false)

      push(socket, "scripts/run", %{"text" => text, "ref" => ref})

      script_refs =
        socket.assigns
        |> Map.get(:script_refs, %{})
        |> Map.put(ref, pid)

      socket = assign(socket, :script_refs, script_refs)

      Process.send_after(self(), {:clear_script_ref, ref}, 15_000)

      {:noreply, socket}
    else
      send(pid, {:error, :incompatible_version})

      {:noreply, socket}
    end
  end

  def handle_info({:clear_script_ref, ref}, socket) do
    script_refs =
      socket.assigns
      |> Map.get(:script_refs, %{})
      |> Map.delete(ref)

    socket = assign(socket, :script_refs, script_refs)

    {:noreply, socket}
  end

  # Ignore unhandled messages, and send some telemetry
  def handle_info(msg, socket) do
    :telemetry.execute([:nerves_hub, :devices, :unhandled_info], %{count: 1}, %{
      identifier: socket.assigns.device.identifier,
      msg: msg
    })

    {:noreply, socket}
  end

  # Update local state and tell the various servers of the new information
  def handle_out("updated", _, %{assigns: %{device: device}} = socket) do
    device = Repo.reload(device)

    socket =
      socket
      |> update_device(device)
      |> maybe_send_archive(audit_log: true)

    {:noreply, socket}
  end

  def handle_out("deployment_updated", payload, socket) do
    device = %{socket.assigns.device | deployment_id: payload.deployment_id}

    socket =
      socket
      |> update_device(device)
      |> maybe_send_archive(audit_log: true)

    {:noreply, socket}
  end

  def handle_in("fwup_progress", %{"value" => percent}, %{assigns: %{device: device}} = socket) do
    device_internal_broadcast!(socket, device, "fwup_progress", %{
      device_id: device.id,
      percent: percent
    })

    # if we know the update has already started, we can move on
    if socket.assigns.update_started? do
      {:noreply, socket}
    else
      # if this is the first fwup we see, and we didn't know the update had already started,
      # then mark it as an update attempt
      #
      # reload update attempts because they might have been cleared
      # and we have a cached stale version
      updated_device = Repo.reload(device)
      device = %{device | update_attempts: updated_device.update_attempts}

      {:ok, device} = Devices.update_attempted(device)

      socket =
        socket
        |> assign(:device, device)
        |> assign(:update_started?, true)

      {:noreply, socket}
    end
  end

<<<<<<< HEAD
  def handle_in("connection_types", %{"values" => types}, socket) do
    :ok =
      Connections.merge_update_metadata(socket.assigns.reference_id, %{
        "connection_types" => types
      })

=======
  def handle_in("connection_types", %{"values" => types}, %{assigns: %{reference_id: ref_id}} = socket) do
    :ok = Connections.merge_update_metadata(ref_id, %{"connection_types" => types})
>>>>>>> 4bdb91eb
    {:noreply, socket}
  end

  def handle_in("status_update", %{"status" => status}, socket) do
    # a temporary hook into failed updates
    if String.contains?(status, "fwup error") do
      # if there was an error during updating, clear the inflight update
      reset_updating_status(socket)
    end

    {:noreply, socket}
  end

  def handle_in("rebooting", _, socket) do
    {:noreply, socket}
  end

  def handle_in("scripts/run", params, socket) do
    if pid = socket.assigns.script_refs[params["ref"]] do
      output = Enum.join([params["output"], params["return"]], "\n")
      output = String.trim(output)
      send(pid, {:output, output})
    end

    {:noreply, socket}
  end

  def handle_in(msg, params, %{assigns: %{device: device}} = socket) do
    # Ignore unhandled messages so that it doesn't crash the link process
    # preventing cascading problems.
    :telemetry.execute([:nerves_hub, :devices, :unhandled_in], %{count: 1}, %{
      identifier: device.identifier,
      msg: msg,
      params: params
    })

    {:noreply, socket}
  end

  defp assign_api_version(%{assigns: %{reference_id: ref_id}} = socket, params) do
    version = Map.get(params, "device_api_version", "1.0.0")

    :ok = Connections.merge_update_metadata(ref_id, %{"device_api_version" => version})

    assign(socket, :device_api_version, version)
  end

  defp setup_pubsub_subscription(%{assigns: %{device: device}} = socket) do
    # all devices are lumped into a `device` topic (the name used in join/3)
    # this can be a security issue pubsub messages can be sent to all connected devices
    # additionally, this topic isn't needed or used, so we can unsubscribe from it
    unsubscribe("device")

    topic = "device:#{device.id}"

    # instead, we subscribe to `device:device.id` and setup fastlaning and intercepts so that
    # we have the option of not acting as a middleman to all messages going to a device
    %{transport_pid: transport_pid, serializer: serializer, pubsub_server: pubsub_server} = socket
    fastlane = {:fastlane, transport_pid, serializer, __MODULE__.__intercepts__()}

    :ok = Phoenix.PubSub.subscribe(pubsub_server, topic, metadata: fastlane)

    %{socket | topic: topic}
  end

  defp subscribe(topic) when not is_nil(topic) do
    _ = Phoenix.PubSub.subscribe(NervesHub.PubSub, topic)
    :ok
  end

  defp subscribe(nil), do: :ok

  defp unsubscribe(topic) when not is_nil(topic) do
    Phoenix.PubSub.unsubscribe(NervesHub.PubSub, topic)
  end

  defp unsubscribe(nil), do: :ok

  defp device_internal_broadcast!(socket, device, event, payload) do
    topic = "device:#{device.identifier}:internal"
    socket.endpoint.broadcast_from!(self(), topic, event, payload)
  end

  defp maybe_send_public_keys(device, socket, params) do
    Enum.each(["fwup_public_keys", "archive_public_keys"], fn key_type ->
      if params[key_type] == "on_connect" do
        org_keys = NervesHub.Accounts.list_org_keys(device.org_id, false)

        push(socket, key_type, %{
          keys: Enum.map(org_keys, fn ok -> ok.key end)
        })
      end
    end)
  end

  # The reported firmware is the same as what we already know about
  defp update_metadata(%Device{firmware_metadata: %{uuid: uuid}} = device, %{"nerves_fw_uuid" => uuid}) do
    {:ok, device}
  end

  # A new UUID is being reported from an update
  defp update_metadata(device, params) do
    with {:ok, metadata} <- Firmwares.metadata_from_device(params),
         {:ok, device} <- Devices.update_firmware_metadata(device, metadata) do
      Devices.firmware_update_successful(device)
    end
  end

  @spec maybe_clear_inflight_update(device :: Device.t(), currently_updating? :: boolean()) :: :ok
  defp maybe_clear_inflight_update(device, false) do
    Devices.clear_inflight_update(device)
    :ok
  end

  defp maybe_clear_inflight_update(_device, true) do
    :ok
  end

  defp reset_updating_status(socket) do
    Devices.clear_inflight_update(socket.assigns.device)
  end

  defp update_device(socket, device) do
    socket
    |> assign(:device, device)
    |> update_deployment_group_subscription(device)
  end

  defp update_deployment_group_subscription(socket, device) do
    deployment_channel = deployment_channel(device)

<<<<<<< HEAD
    if deployment_channel != socket.assigns[:deployment_channel] do
      unsubscribe(socket.assigns[:deployment_channel])
=======
    if deployment_channel == socket.assigns.deployment_channel do
      socket
    else
      unsubscribe(socket.assigns.deployment_channel)
>>>>>>> 4bdb91eb
      subscribe(deployment_channel)

      assign(socket, :deployment_channel, deployment_channel)
    end
  end

  defp deployment_channel(device) do
    if device.deployment_id do
      "deployment:#{device.deployment_id}"
    else
      nil
    end
  end

  defp maybe_send_archive(socket, opts \\ [])

  defp maybe_send_archive(%{assigns: %{deployment_id: nil}} = socket, _opts), do: socket

  defp maybe_send_archive(%{assigns: %{device: device}} = socket, opts) do
    opts = Keyword.validate!(opts, audit_log: false)
    updates_enabled = device.updates_enabled && !Devices.device_in_penalty_box?(device)
    version_match = Version.match?(socket.assigns.device_api_version, ">= 2.0.0")

    if updates_enabled && version_match do
      if archive = Archives.archive_for_deployment_group(device.deployment_id) do
        if opts[:audit_log],
          do:
            DeviceTemplates.audit_device_archive_update_triggered(
              device,
              archive,
              socket.assigns.reference_id
            )

        push(socket, "archive", %{
          size: archive.size,
          uuid: archive.uuid,
          version: archive.version,
          description: archive.description,
          platform: archive.platform,
          architecture: archive.architecture,
          uploaded_at: archive.inserted_at,
          url: Archives.url(archive)
        })
      end
    end

    socket
  end

  defp safe_to_request_extensions?(version), do: Version.match?(version, ">= 2.2.0")
end<|MERGE_RESOLUTION|>--- conflicted
+++ resolved
@@ -108,55 +108,6 @@
     {:noreply, maybe_send_archive(socket, audit_log: true)}
   end
 
-<<<<<<< HEAD
-=======
-  def handle_info(%Broadcast{event: "moved"}, %{assigns: %{device: device}} = socket) do
-    _ = socket.endpoint.broadcast("device_socket:#{device.id}", "disconnect", %{})
-
-    {:noreply, socket}
-  end
-
-  @decorate with_span("Channels.DeviceChannel.handle_info:deployment-cleared")
-  def handle_info(%Broadcast{event: "devices/deployment-cleared"}, %{assigns: %{device: device}} = socket) do
-    device = %{device | deployment_id: nil}
-
-    {:noreply, update_device(socket, device)}
-  end
-
-  @decorate with_span("Channels.DeviceChannel.handle_info:deployment-group-updated")
-  def handle_info(
-        %Broadcast{event: "devices/deployment-updated", payload: %{deployment_id: deployment_id}},
-        %{assigns: %{device: device}} = socket
-      ) do
-    device = %{device | deployment_id: deployment_id}
-
-    {:noreply, update_device(socket, device)}
-  end
-
-  # Update local state and tell the various servers of the new information
-  @decorate with_span("Channels.DeviceChannel.handle_info:devices-updated")
-  def handle_info(%Broadcast{event: "devices/updated"}, %{assigns: %{device: device}} = socket) do
-    device = Repo.reload(device)
-
-    socket =
-      socket
-      |> update_device(device)
-      |> maybe_send_archive(audit_log: true)
-
-    {:noreply, socket}
-  end
-
-  def handle_info(%Broadcast{event: "identify"}, socket) do
-    push(socket, "identify", %{})
-    {:noreply, socket}
-  end
-
-  def handle_info(%Broadcast{event: "reboot"}, socket) do
-    push(socket, "reboot", %{})
-    {:noreply, socket}
-  end
-
->>>>>>> 4bdb91eb
   def handle_info(:online?, socket) do
     NervesHub.Tracker.confirm_online(socket.assigns.device)
     {:noreply, socket}
@@ -263,17 +214,12 @@
     end
   end
 
-<<<<<<< HEAD
   def handle_in("connection_types", %{"values" => types}, socket) do
     :ok =
       Connections.merge_update_metadata(socket.assigns.reference_id, %{
         "connection_types" => types
       })
 
-=======
-  def handle_in("connection_types", %{"values" => types}, %{assigns: %{reference_id: ref_id}} = socket) do
-    :ok = Connections.merge_update_metadata(ref_id, %{"connection_types" => types})
->>>>>>> 4bdb91eb
     {:noreply, socket}
   end
 
@@ -405,15 +351,10 @@
   defp update_deployment_group_subscription(socket, device) do
     deployment_channel = deployment_channel(device)
 
-<<<<<<< HEAD
-    if deployment_channel != socket.assigns[:deployment_channel] do
-      unsubscribe(socket.assigns[:deployment_channel])
-=======
-    if deployment_channel == socket.assigns.deployment_channel do
+    if deployment_channel == socket.assigns[:deployment_channel] do
       socket
     else
-      unsubscribe(socket.assigns.deployment_channel)
->>>>>>> 4bdb91eb
+      unsubscribe(socket.assigns[:deployment_channel])
       subscribe(deployment_channel)
 
       assign(socket, :deployment_channel, deployment_channel)
