defmodule NervesHubWeb.DeviceChannel do
  @moduledoc """
  Primary websocket channel for device communication

  Handles device logic for updating and tracking devices
  """

  use Phoenix.Channel

  require Logger

  alias NervesHub.Archives
  alias NervesHub.AuditLogs
  alias NervesHub.Deployments
  alias NervesHub.Devices
  alias NervesHub.Devices.Device
  alias NervesHub.Firmwares
  alias NervesHub.Repo
  alias NervesHub.Tracker
  alias NervesHub.Utils.Geolocate
  alias Phoenix.Socket.Broadcast

<<<<<<< HEAD
  @default_health_check_interval 3600
=======
  # 1 hour in ms
  @default_health_check_interval 3600 * 1000
>>>>>>> 21740fb1

  def join("device", params, %{assigns: %{device: device}} = socket) do
    with {:ok, device} <- update_metadata(device, params),
         {:ok, device} <- Devices.device_connected(device),
         {:ok, device} <- update_connection_metadata(device, socket) do
      socket = assign(socket, :device, device)

      send(self(), {:after_join, params})
<<<<<<< HEAD
=======
      send(self(), :health_check)
>>>>>>> 21740fb1
      schedule_health_check()

      {:ok, socket}
    else
      err ->
        Logger.warning("[DeviceChannel] failure to connect - #{inspect(err)}")

        {:error, %{error: "could not connect"}}
    end
  end

  def handle_info({:after_join, params}, %{assigns: %{device: device}} = socket) do
    socket = assign(socket, :device_api_version, Map.get(params, "device_api_version", "1.0.0"))

    device =
      device
      |> Devices.verify_deployment()
      |> Deployments.set_deployment()
      |> Repo.preload(:org)
      |> Repo.preload(deployment: [:archive, :firmware])

    if params["fwup_public_keys"] == "on_connect" do
      send_public_keys(device, socket, "fwup_public_keys")
    end

    if params["archive_public_keys"] == "on_connect" do
      send_public_keys(device, socket, "archive_public_keys")
    end

    # clear out any inflight updates, there shouldn't be one at this point
    # we might make a new one right below it, so clear it beforehand
    Devices.clear_inflight_update(device)

    # Let the orchestrator handle this going forward ?
    update_payload = Devices.resolve_update(device)

    push_update? =
      update_payload.update_available and not is_nil(update_payload.firmware_url) and
        update_payload.firmware_meta[:uuid] != params["currently_downloading_uuid"]

    if push_update? do
      # Push the update to the device
      push(socket, "update", update_payload)

      deployment = device.deployment

      description =
        "device #{device.identifier} received update for firmware #{deployment.firmware.version}(#{deployment.firmware.uuid}) via deployment #{deployment.name} on connect"

      AuditLogs.audit_with_ref!(
        deployment,
        device,
        description,
        socket.assigns.reference_id
      )

      # if there's an update, track it
      Devices.told_to_update(device, deployment)
    end

    ## After join
    :telemetry.execute([:nerves_hub, :devices, :connect], %{count: 1}, %{
      ref_id: socket.assigns.reference_id,
      identifier: device.identifier,
      firmware_uuid: device.firmware_metadata.uuid
    })

    # local node tracking
    Registry.update_value(NervesHub.Devices, device.id, fn value ->
      update = %{
        deployment_id: device.deployment_id,
        firmware_uuid: device.firmware_metadata.uuid,
        updates_enabled: device.updates_enabled && !Devices.device_in_penalty_box?(device),
        updating: push_update?
      }

      Map.merge(value, update)
    end)

    # Cluster tracking
    Tracker.online(device)

    if Version.match?(socket.assigns.device_api_version, ">= 2.0.0") do
      if device.deployment && device.deployment.archive do
        archive = device.deployment.archive

        push(socket, "archive", %{
          size: archive.size,
          uuid: archive.uuid,
          version: archive.version,
          description: archive.description,
          platform: archive.platform,
          architecture: archive.architecture,
          uploaded_at: archive.inserted_at,
          url: Archives.url(archive)
        })
      end
    end

    socket =
      socket
      |> assign(:device, device)
      |> assign(:update_started?, push_update?)
      |> assign(:penalty_timer, nil)
      |> maybe_start_penalty_timer()

    send(self(), :boot)

    {:noreply, socket}
  end

  def handle_info(:boot, %{assigns: %{device: device}} = socket) do
    ref_id = Base.encode32(:crypto.strong_rand_bytes(2), padding: false)

    deployment_channel =
      if device.deployment_id do
        "deployment:#{device.deployment_id}"
      else
        "deployment:none"
      end

    subscribe("device:#{device.id}")
    subscribe(deployment_channel)

    # local node tracking
    Registry.register(NervesHub.Devices, device.id, %{
      deployment_id: device.deployment_id,
      firmware_uuid: get_in(device, [Access.key(:firmware_metadata), Access.key(:uuid)]),
      updates_enabled: device.updates_enabled && !Devices.device_in_penalty_box?(device),
      updating: false
    })

    socket =
      socket
      |> assign(:device, device)
      |> assign(:deployment_channel, deployment_channel)
      |> assign(:reference_id, ref_id)

    {:noreply, socket}
  end

  # We can save a fairly expensive query by checking the incoming deployment's payload
  # If it matches, we can set the deployment directly and only do 3 queries (update, two preloads)
  def handle_info(
        %Broadcast{event: "deployments/changed", topic: "deployment:none", payload: payload},
        %{assigns: %{device: device}} = socket
      ) do
    if device_matches_deployment_payload?(device, payload) do
      if timer = Map.get(socket.assigns, :assign_deployment_timer) do
        Process.cancel_timer(timer)
      end

      # jitter to attempt to not slam the database when any matching
      # devices go to set their deployment. This is for very large
      # deployments, to prevent ecto pool contention.
      jitter = device_deployment_change_jitter_ms()
      timer = Process.send_after(self(), {:assign_deployment, payload}, jitter)
      {:noreply, assign(socket, :assign_deployment_timer, timer)}
    else
      {:noreply, socket}
    end
  end

  def handle_info({:assign_deployment, payload}, socket) do
    socket = assign(socket, :assign_deployment_timer, nil)
    {:noreply, assign_deployment(socket, payload)}
  end

  def handle_info(
        %Broadcast{event: "deployments/changed", payload: payload},
        %{assigns: %{device: device}} = socket
      ) do
    if device_matches_deployment_payload?(device, payload) do
      :telemetry.execute([:nerves_hub, :devices, :deployment, :changed], %{count: 1})
      {:noreply, assign_deployment(socket, payload)}
    else
      # jitter to attempt to not slam the database when any matching
      # devices go to set their deployment. This is for very large
      # deployments, to prevent ecto pool contention.
      jitter = device_deployment_change_jitter_ms()
      Process.send_after(self(), :resolve_changed_deployment, jitter)
      {:noreply, socket}
    end
  end

  def handle_info(:resolve_changed_deployment, %{assigns: %{device: device}} = socket) do
    :telemetry.execute([:nerves_hub, :devices, :deployment, :changed], %{count: 1})

    device =
      device
      |> Repo.reload()
      |> Deployments.set_deployment()
      |> Repo.preload([deployment: [:firmware]], force: true)

    description =
      if device.deployment_id do
        "device #{device.identifier} reloaded deployment and is attached to deployment #{device.deployment.name}"
      else
        "device #{device.identifier} reloaded deployment and is no longer attached to a deployment"
      end

    AuditLogs.audit_with_ref!(
      device,
      device,
      description,
      socket.assigns.reference_id
    )

    Registry.update_value(NervesHub.Devices, device.id, fn value ->
      Map.put(value, :deployment_id, device.deployment_id)
    end)

    {:noreply, update_device(socket, device)}
  end

  # manually pushed
  def handle_info(
        %Broadcast{event: "deployments/update", payload: %{deployment_id: nil} = payload},
        socket
      ) do
    :telemetry.execute([:nerves_hub, :devices, :update, :manual], %{count: 1})
    push(socket, "update", payload)
    {:noreply, socket}
  end

  def handle_info(%Broadcast{event: "deployments/update"}, socket) do
    {:noreply, socket}
  end

  def handle_info({"deployments/update", inflight_update}, %{assigns: %{device: device}} = socket) do
    device = Repo.preload(device, [deployment: [:firmware]], force: true)

    payload = Devices.resolve_update(device)

    case payload.update_available do
      true ->
        :telemetry.execute([:nerves_hub, :devices, :update, :automatic], %{count: 1}, %{
          identifier: device.identifier,
          firmware_uuid: inflight_update.firmware_uuid
        })

        deployment = device.deployment
        firmware = deployment.firmware

        description =
          "deployment #{deployment.name} update triggered device #{device.identifier} to update firmware #{firmware.uuid}"

        # If we get here, the device is connected and high probability it receives
        # the update message so we can Audit and later assert on this audit event
        # as a loosely valid attempt to update
        AuditLogs.audit_with_ref!(
          deployment,
          device,
          description,
          socket.assigns.reference_id
        )

        Devices.update_started!(inflight_update)
        push(socket, "update", payload)

        {:noreply, socket}

      false ->
        {:noreply, socket}
    end
  end

  def handle_info(%Broadcast{event: "moved"}, socket) do
    # The old deployment is no longer valid, so let's look one up again
    handle_info(:resolve_changed_deployment, socket)
  end

  # Update local state and tell the various servers of the new information
  def handle_info(%Broadcast{event: "devices/updated"}, %{assigns: %{device: device}} = socket) do
    device = Repo.reload(device)

    Registry.update_value(NervesHub.Devices, device.id, fn value ->
      Map.merge(value, %{
        updates_enabled: device.updates_enabled && !Devices.device_in_penalty_box?(device)
      })
    end)

    socket =
      socket
      |> update_device(device)
      |> maybe_start_penalty_timer()

    {:noreply, socket}
  end

  def handle_info(:online?, socket) do
    NervesHub.Tracker.online(socket.assigns.device)
    {:noreply, socket}
  end

  def handle_info({:online?, pid}, socket) do
    send(pid, :online)
    {:noreply, socket}
  end

  def handle_info({:run_script, pid, text}, socket) do
    if Version.match?(socket.assigns.device_api_version, ">= 2.1.0") do
      ref = Base.encode64(:crypto.strong_rand_bytes(4), padding: false)

      push(socket, "scripts/run", %{"text" => text, "ref" => ref})

      script_refs =
        socket.assigns
        |> Map.get(:script_refs, %{})
        |> Map.put(ref, pid)

      socket = assign(socket, :script_refs, script_refs)

      Process.send_after(self(), {:clear_script_ref, ref}, 15_000)

      {:noreply, socket}
    else
      send(pid, {:error, :incompatible_version})

      {:noreply, socket}
    end
  end

  def handle_info({:clear_script_ref, ref}, socket) do
    Logger.info("[DeviceChannel] clearing ref #{ref}")

    script_refs =
      socket.assigns
      |> Map.get(:script_refs, %{})
      |> Map.delete(ref)

    socket = assign(socket, :script_refs, script_refs)

    {:noreply, socket}
  end

  def handle_info(%Broadcast{event: event, payload: payload}, socket) do
    # Forward broadcasts to the device for now
    push(socket, event, payload)
    {:noreply, socket}
  end

  def handle_info(:penalty_box_check, %{assigns: %{device: device}} = socket) do
    updates_enabled = device.updates_enabled && !Devices.device_in_penalty_box?(device)

    :telemetry.execute([:nerves_hub, :devices, :penalty_box, :check], %{
      updates_enabled: updates_enabled
    })

    Registry.update_value(NervesHub.Devices, device.id, fn value ->
      Map.merge(value, %{updates_enabled: updates_enabled})
    end)

    # Just in case time is weird or it got placed back in between checks
    socket =
      if !updates_enabled do
        maybe_start_penalty_timer(socket)
      else
        socket
      end

    {:noreply, socket}
  end

  def handle_info({:push, event, payload}, socket) do
    push(socket, event, payload)
    {:noreply, socket}
  end

  def handle_info(:health_check, socket) do
    push(socket, "check_health", %{})
<<<<<<< HEAD
=======
    schedule_health_check()
>>>>>>> 21740fb1
    {:noreply, socket}
  end

  def handle_info(msg, socket) do
    # Ignore unhandled messages so that it doesn't crash the link process
    # preventing cascading problems.
    Logger.warning("[DeviceChannel] Unhandled handle_info message! - #{inspect(msg)}")

    _ =
      Sentry.capture_message("[DeviceChannel] Unhandled handle_info message!",
        extra: %{message: msg},
        result: :none
      )

    {:noreply, socket}
  end

  def handle_in("fwup_progress", %{"value" => percent}, %{assigns: %{device: device}} = socket) do
    NervesHubWeb.DeviceEndpoint.broadcast_from!(
      self(),
      "device:#{device.identifier}:internal",
      "fwup_progress",
      %{
        percent: percent
      }
    )

    # if this is the first fwup we see, then mark it as an update attempt
    socket =
      if !socket.assigns.update_started? do
        # reload update attempts because they might have been cleared
        # and we have a cached stale version
        updated_device = Repo.reload(device)
        device = %{device | update_attempts: updated_device.update_attempts}

        {:ok, device} = Devices.update_attempted(device)

        Registry.update_value(NervesHub.Devices, device.id, fn value ->
          Map.put(value, :updating, true)
        end)

        socket
        |> assign(:device, device)
        |> assign(:update_started?, true)
      else
        socket
      end

    {:noreply, socket}
  end

  def handle_in("connection_types", %{"values" => types}, %{assigns: %{device: device}} = socket) do
    {:ok, device} = Devices.update_device(device, %{"connection_types" => types})
    {:noreply, assign(socket, :device, device)}
  end

  def handle_in("status_update", %{"status" => _status}, socket) do
    # TODO store in tracker or the database?
    {:noreply, socket}
  end

  def handle_in("check_update_available", _params, socket) do
    device =
      socket.assigns.device
      |> Devices.verify_deployment()
      |> Deployments.set_deployment()
      |> Repo.preload(:org)
      |> Repo.preload(deployment: [:archive, :firmware])

    # Let the orchestrator handle this going forward ?
    update_payload = Devices.resolve_update(device)

    {:reply, {:ok, update_payload}, socket}
  end

  def handle_in("rebooting", _, socket) do
    {:noreply, socket}
  end

<<<<<<< HEAD
=======
  def handle_in("scripts/run", params, socket) do
    if pid = socket.assigns.script_refs[params["ref"]] do
      output = Enum.join([params["output"], params["return"]], "\n")
      output = String.trim(output)
      send(pid, {:output, output})
    end

    {:noreply, socket}
  end

>>>>>>> 21740fb1
  def handle_in("health_check_report", %{"value" => device_status}, socket) do
    device_meta =
      for {key, val} <- Map.from_struct(socket.assigns.device.firmware_metadata),
          into: %{},
          do: {to_string(key), to_string(val)}

    full_report =
      device_status
      |> Map.put("metadata", Map.merge(device_status["metadata"], device_meta))

    device_health = %{"device_id" => socket.assigns.device.id, "data" => full_report}

    case Devices.save_device_health(device_health) do
      {:ok, _} ->
        NervesHubWeb.DeviceEndpoint.broadcast_from!(
          self(),
          "device:#{socket.assigns.device.identifier}:internal",
          "health_check_report",
          %{}
        )

        Devices.clean_device_health(socket.assigns.device.id)
        :ok

      {:error, err} ->
        Logger.warning("Failed to save health check data: #{inspect(err)}")
    end

    {:noreply, socket}
  end

  def handle_in(msg, params, socket) do
    # Ignore unhandled messages so that it doesn't crash the link process
    # preventing cascading problems.
    Logger.warning(
      "[DeviceChannel] Unhandled handle_in message! - #{inspect(msg)} - #{inspect(params)}"
    )

    _ =
      Sentry.capture_message("[DeviceChannel] Unhandled message!",
        extra: %{message: msg},
        result: :none
      )

    {:noreply, socket}
  end

  def terminate(_reason, %{assigns: %{device: device}} = socket) do
    :telemetry.execute([:nerves_hub, :devices, :disconnect], %{count: 1}, %{
      ref_id: socket.assigns.reference_id,
      identifier: device.identifier
    })

    {:ok, device} =
      Devices.update_device(socket.assigns.device, %{last_communication: DateTime.utc_now()})

    Registry.unregister(NervesHub.Devices, device.id)

    Tracker.offline(device)

    :ok
  end

  defp subscribe(topic) do
    Phoenix.PubSub.subscribe(NervesHub.PubSub, topic)
  end

  defp unsubscribe(topic) do
    Phoenix.PubSub.unsubscribe(NervesHub.PubSub, topic)
  end

  defp send_public_keys(device, socket, key_type) do
    org_keys = NervesHub.Accounts.list_org_keys(device.org)

    push(socket, key_type, %{
      keys: Enum.map(org_keys, fn ok -> ok.key end)
    })
  end

  # The reported firmware is the same as what we already know about
  defp update_metadata(%Device{firmware_metadata: %{uuid: uuid}} = device, %{
         "nerves_fw_uuid" => uuid
       }) do
    {:ok, device}
  end

  # A new UUID is being reported from an update
  defp update_metadata(device, params) do
    with {:ok, metadata} <- Firmwares.metadata_from_device(params),
         {:ok, device} <- Devices.update_firmware_metadata(device, metadata) do
      Devices.firmware_update_successful(device)
    end
  end

  defp update_connection_metadata(device, %{assigns: %{request_ip: request_ip}}) do
    metadata =
      device.connection_metadata
      |> Map.put("request_ip", request_ip)
      |> Map.put("location", Geolocate.resolve(request_ip))

    Devices.update_device(device, %{connection_metadata: metadata})
  end

  defp maybe_start_penalty_timer(%{assigns: %{device: %{updates_blocked_until: nil}}} = socket),
    do: socket

  defp maybe_start_penalty_timer(socket) do
    check_penalty_box_in =
      DateTime.diff(socket.assigns.device.updates_blocked_until, DateTime.utc_now(), :millisecond)

    ref =
      if check_penalty_box_in > 0 do
        _ =
          if socket.assigns.penalty_timer, do: Process.cancel_timer(socket.assigns.penalty_timer)

        # delay the check slightly to make sure the penalty is cleared when its updated
        Process.send_after(self(), :penalty_box_check, check_penalty_box_in + 1000)
      end

    assign(socket, :penalty_timer, ref)
  end

  defp device_matches_deployment_payload?(device, payload) do
    payload.active &&
      device.product_id == payload.product_id &&
      device.firmware_metadata.platform == payload.platform &&
      device.firmware_metadata.architecture == payload.architecture &&
      Enum.all?(payload.conditions["tags"], &Enum.member?(device.tags, &1)) &&
      Deployments.version_match?(device, payload)
  end

  defp assign_deployment(%{assigns: %{device: device}} = socket, payload) do
    device =
      device
      |> Ecto.Changeset.change()
      |> Ecto.Changeset.put_change(:deployment_id, payload.id)
      |> Repo.update!()
      |> Repo.preload([deployment: [:firmware]], force: true)

    description =
      "device #{device.identifier} reloaded deployment and is attached to deployment #{device.deployment.name}"

    AuditLogs.audit_with_ref!(device, device, description, socket.assigns.reference_id)

    Registry.update_value(NervesHub.Devices, device.id, fn value ->
      Map.put(value, :deployment_id, device.deployment_id)
    end)

    update_device(socket, device)
  end

  def update_device(socket, device) do
    unsubscribe(socket.assigns.deployment_channel)

    deployment_channel =
      if device.deployment_id do
        "deployment:#{device.deployment_id}"
      else
        "deployment:none"
      end

    subscribe(deployment_channel)

    socket
    |> assign(:device, device)
    |> assign(:deployment_channel, deployment_channel)
  end

<<<<<<< HEAD
=======
  defp device_deployment_change_jitter_ms() do
    jitter = Application.get_env(:nerves_hub, :device_deployment_change_jitter_seconds)
    :rand.uniform(jitter) * 1000
  end

>>>>>>> 21740fb1
  defp schedule_health_check() do
    interval =
      Application.get_env(:nerves_hub, :health_check, %{})[:interval] ||
        @default_health_check_interval

    Process.send_after(self(), :health_check, interval)
  end
end<|MERGE_RESOLUTION|>--- conflicted
+++ resolved
@@ -20,12 +20,7 @@
   alias NervesHub.Utils.Geolocate
   alias Phoenix.Socket.Broadcast
 
-<<<<<<< HEAD
-  @default_health_check_interval 3600
-=======
-  # 1 hour in ms
   @default_health_check_interval 3600 * 1000
->>>>>>> 21740fb1
 
   def join("device", params, %{assigns: %{device: device}} = socket) do
     with {:ok, device} <- update_metadata(device, params),
@@ -34,11 +29,6 @@
       socket = assign(socket, :device, device)
 
       send(self(), {:after_join, params})
-<<<<<<< HEAD
-=======
-      send(self(), :health_check)
->>>>>>> 21740fb1
-      schedule_health_check()
 
       {:ok, socket}
     else
@@ -145,6 +135,9 @@
       |> maybe_start_penalty_timer()
 
     send(self(), :boot)
+
+    send(self(), :health_check)
+    schedule_health_check()
 
     {:noreply, socket}
   end
@@ -409,10 +402,7 @@
 
   def handle_info(:health_check, socket) do
     push(socket, "check_health", %{})
-<<<<<<< HEAD
-=======
     schedule_health_check()
->>>>>>> 21740fb1
     {:noreply, socket}
   end
 
@@ -492,8 +482,6 @@
     {:noreply, socket}
   end
 
-<<<<<<< HEAD
-=======
   def handle_in("scripts/run", params, socket) do
     if pid = socket.assigns.script_refs[params["ref"]] do
       output = Enum.join([params["output"], params["return"]], "\n")
@@ -504,7 +492,6 @@
     {:noreply, socket}
   end
 
->>>>>>> 21740fb1
   def handle_in("health_check_report", %{"value" => device_status}, socket) do
     device_meta =
       for {key, val} <- Map.from_struct(socket.assigns.device.firmware_metadata),
@@ -673,14 +660,11 @@
     |> assign(:deployment_channel, deployment_channel)
   end
 
-<<<<<<< HEAD
-=======
   defp device_deployment_change_jitter_ms() do
     jitter = Application.get_env(:nerves_hub, :device_deployment_change_jitter_seconds)
     :rand.uniform(jitter) * 1000
   end
 
->>>>>>> 21740fb1
   defp schedule_health_check() do
     interval =
       Application.get_env(:nerves_hub, :health_check, %{})[:interval] ||
