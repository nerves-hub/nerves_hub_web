--- conflicted
+++ resolved
@@ -34,15 +34,11 @@
   intercept(["updated", "deployment_updated"])
 
   @decorate with_span("Channels.DeviceChannel.join")
-<<<<<<< HEAD
   def join("device:" <> _device_id, params, %{assigns: %{device: device}} = socket) do
-=======
-  def join("device", params, %{assigns: %{device: device}} = socket) do
     Logger.metadata(device_id: device.id, device_identifier: device.identifier)
 
     params = maybe_sanitize_device_api_version(params)
 
->>>>>>> b42610fc
     case update_metadata(device, params) do
       {:ok, device} ->
         send(self(), {:after_join, params})
