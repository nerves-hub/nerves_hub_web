defmodule NervesHubWeb.Router do
  use NervesHubWeb, :router

  import Phoenix.LiveDashboard.Router

  pipeline :browser do
    plug(:accepts, ["html", "json"])
    plug(:fetch_session)
    plug(:fetch_flash)
    plug(:fetch_live_flash)
    plug(:put_root_layout, {NervesHubWeb.LayoutView, :root})
    plug(:protect_from_forgery)
    plug(:put_secure_browser_headers)
    plug(NervesHubWeb.Plugs.SetLocale)
  end

  pipeline :logged_in do
    plug(NervesHubWeb.Plugs.FetchUser)
    plug(NervesHubWeb.Plugs.EnsureLoggedIn)
  end

  pipeline :live_logged_in do
    plug(NervesHubWeb.Plugs.EnsureAuthenticated)
  end

  pipeline :admins_only do
    plug(NervesHubWeb.Plugs.AdminBasicAuth)
  end

  pipeline :org do
    plug(NervesHubWeb.Plugs.Org)
  end

  pipeline :product do
    plug(NervesHubWeb.Plugs.Product)
  end

  pipeline :device do
    plug(NervesHubWeb.Plugs.Device)
  end

  pipeline :deployment do
    plug(NervesHubWeb.Plugs.Deployment)
  end

  pipeline :firmware do
    plug(NervesHubWeb.Plugs.Firmware)
  end

  pipeline :api do
    plug(:accepts, ["json"])
  end

  pipeline :api_user do
    plug(NervesHubWeb.API.Plugs.User)
  end

  pipeline :api_org do
    plug(NervesHubWeb.API.Plugs.Org)
  end

  pipeline :api_product do
    plug(NervesHubWeb.API.Plugs.Product)
  end

  pipeline :api_device do
    plug(NervesHubWeb.API.Plugs.Device)
  end

  scope("/api", NervesHubWeb.API, as: :api) do
    pipe_through(:api)

    get("/health", HealthCheckController, :health_check)

    post("/users/register", UserController, :register)
    post("/users/auth", UserController, :auth)
    post("/users/login", UserController, :login)

    scope "/devices" do
      pipe_through([:api_user])

      get("/:identifier", DeviceController, :show)
      post("/:identifier/reboot", DeviceController, :reboot)
      post("/:identifier/reconnect", DeviceController, :reconnect)
      post("/:identifier/code", DeviceController, :code)
      post("/:identifier/upgrade", DeviceController, :upgrade)
      post("/:identifier/move", DeviceController, :move)
      delete("/:identifier/penalty", DeviceController, :penalty)

      get("/:identifier/scripts", ScriptController, :index)
      post("/:identifier/scripts/:id", ScriptController, :send)
    end

    scope "/" do
      pipe_through([:api_user])

      get("/users/me", UserController, :me)

      scope "/orgs" do
        scope "/:org_name" do
          pipe_through([:api_org])

          scope "/users" do
            get("/", OrgUserController, :index)
            post("/", OrgUserController, :add)
            get("/:user_id", OrgUserController, :show)
            put("/:user_id", OrgUserController, :update)
            delete("/:user_id", OrgUserController, :remove)
          end

          scope "/keys" do
            get("/", KeyController, :index)
            post("/", KeyController, :create)
            get("/:name", KeyController, :show)
            delete("/:name", KeyController, :delete)
          end

          scope "/ca_certificates" do
            get("/", CACertificateController, :index)
            post("/", CACertificateController, :create)
            get("/:serial", CACertificateController, :show)
            delete("/:serial", CACertificateController, :delete)
          end

          scope "/products" do
            get("/", ProductController, :index)
            post("/", ProductController, :create)

            scope "/:product_name" do
              pipe_through([:api_product])

              get("/", ProductController, :show)
              delete("/", ProductController, :delete)
              put("/", ProductController, :update)

              scope "/devices" do
                get("/", DeviceController, :index)
                post("/", DeviceController, :create)
                post("/auth", DeviceController, :auth)

                scope "/:identifier" do
                  pipe_through([:api_device])

                  get("/", DeviceController, :show)
                  delete("/", DeviceController, :delete)
                  put("/", DeviceController, :update)
                  post("/reboot", DeviceController, :reboot)
                  post("/reconnect", DeviceController, :reconnect)
                  post("/code", DeviceController, :code)
                  post("/upgrade", DeviceController, :upgrade)
                  delete("/penalty", DeviceController, :penalty)

                  scope "/certificates" do
                    get("/", DeviceCertificateController, :index)
                    get("/:serial", DeviceCertificateController, :show)
                    post("/", DeviceCertificateController, :create)
                    delete("/:serial", DeviceCertificateController, :delete)
                  end
                end
              end

              scope "/firmwares" do
                get("/", FirmwareController, :index)
                get("/:uuid", FirmwareController, :show)
                post("/", FirmwareController, :create)
                delete("/:uuid", FirmwareController, :delete)
              end

              scope "/deployments" do
                get("/", DeploymentController, :index)
                post("/", DeploymentController, :create)
                get("/:name", DeploymentController, :show)
                put("/:name", DeploymentController, :update)
                delete("/:name", DeploymentController, :delete)
              end
            end
          end
        end
      end
    end
  end

  scope "/", NervesHubWeb do
    # Use the default browser stack
    pipe_through(:browser)

    get("/", HomeController, :index)

    get("/login", SessionController, :new)
    post("/login", SessionController, :create)
    get("/logout", SessionController, :delete)

    get("/register", AccountController, :new)
    post("/register", AccountController, :create)

    get("/password-reset", PasswordResetController, :new)
    post("/password-reset", PasswordResetController, :create)
    get("/password-reset/:token", PasswordResetController, :new_password_form)
    put("/password-reset/:token", PasswordResetController, :reset)

    get("/invite/:token", AccountController, :invite)
    post("/invite/:token", AccountController, :accept_invite)
  end

  scope "/", NervesHubWeb do
    pipe_through([:browser, :live_logged_in])

    live_session :account,
      on_mount: [
        NervesHubWeb.Mounts.AccountAuth,
        NervesHubWeb.Mounts.CurrentPath
      ] do
      live("/account", Live.Account, :edit)
      live("/account/delete", Live.Account, :delete)
      live("/account/tokens", Live.AccountTokens, :index)
      live("/account/tokens/new", Live.AccountTokens, :new)

      live("/orgs", Live.Orgs.Index)
      live("/orgs/new", Live.Orgs.New)
    end

    live_session :org,
      on_mount: [
        NervesHubWeb.Mounts.AccountAuth,
        NervesHubWeb.Mounts.CurrentPath,
        NervesHubWeb.Mounts.FetchOrg,
        NervesHubWeb.Mounts.FetchOrgUser
      ] do
      live("/org/:org_name", Live.Org.Products, :index)
      live("/org/:org_name/new", Live.Org.Products, :new)
      live("/org/:org_name/settings", Live.Org.Settings)
      live("/org/:org_name/settings/keys", Live.Org.SigningKeys, :index)
      live("/org/:org_name/settings/keys/new", Live.Org.SigningKeys, :new)
      live("/org/:org_name/settings/users", Live.Org.Users, :index)
      live("/org/:org_name/settings/users/invite", Live.Org.Users, :invite)
      live("/org/:org_name/settings/users/:user_id/edit", Live.Org.Users, :edit)
      live("/org/:org_name/settings/certificates", Live.Org.CertificateAuthorities, :index)
      live("/org/:org_name/settings/certificates/new", Live.Org.CertificateAuthorities, :new)
      live("/org/:org_name/settings/delete", Live.Org.Delete)

      live(
        "/org/:org_name/settings/certificates/:serial/edit",
        Live.Org.CertificateAuthorities,
        :edit
      )
    end

    live_session :product,
      on_mount: [
        NervesHubWeb.Mounts.AccountAuth,
        NervesHubWeb.Mounts.CurrentPath,
        NervesHubWeb.Mounts.FetchOrg,
        NervesHubWeb.Mounts.FetchOrgUser,
        NervesHubWeb.Mounts.FetchProduct
      ] do
      live("/org/:org_name/:product_name/scripts", Live.SupportScripts.Index)
      live("/org/:org_name/:product_name/scripts/new", Live.SupportScripts.New)
      live("/org/:org_name/:product_name/scripts/:script_id/edit", Live.SupportScripts.Edit)

      live("/org/:org_name/:product_name/settings", Live.Product.Settings)
<<<<<<< HEAD
=======

      live("/org/:org_name/:product_name/firmware", Live.Firmware, :index)
      live("/org/:org_name/:product_name/firmware/upload", Live.Firmware, :upload)
      live("/org/:org_name/:product_name/firmware/:firmware_uuid", Live.Firmware, :show)
    end
  end
>>>>>>> 61ebab53

      live("/org/:org_name/:product_name/firmware", Live.Firmware, :index)
      live("/org/:org_name/:product_name/firmware/upload", Live.Firmware, :upload)
      live("/org/:org_name/:product_name/firmware/:firmware_uuid", Live.Firmware, :show)

<<<<<<< HEAD
      live("/org/:org_name/:product_name/archives", Live.Archives, :index)
      live("/org/:org_name/:product_name/archives/upload", Live.Archives, :upload)
      live("/org/:org_name/:product_name/archives/:archive_uuid", Live.Archives, :show)
    end
  end

  scope "/org/:org_name/:product_name", NervesHubWeb do
    pipe_through([:browser, :logged_in, :org, :product])

    scope "/devices" do
      get("/", DeviceController, :index)
      post("/", DeviceController, :create)
      get("/new", DeviceController, :new)
      get("/export", ProductController, :devices_export)

      scope "/:device_identifier" do
        pipe_through(:device)

        get("/", DeviceController, :show)
        get("/console", DeviceController, :console)
        get("/edit", DeviceController, :edit)
        patch("/", DeviceController, :update)
        put("/", DeviceController, :update)
        delete("/", DeviceController, :delete)
        post("/reboot", DeviceController, :reboot)
        post("/toggle-updates", DeviceController, :toggle_updates)
        get("/certificate/:cert_serial/download", DeviceController, :download_certificate)
        get("/audit_logs/download", DeviceController, :export_audit_logs)
      end
    end
=======
        resources("/archives", ArchiveController,
          only: [:index, :show, :new, :create, :delete],
          param: "uuid"
        )
>>>>>>> 61ebab53

    get("/archives/:uuid/download", DownloadController, :archive)
    get("/firmware/:uuid/download", DownloadController, :firmware)

<<<<<<< HEAD
    scope "/deployments" do
      get("/", DeploymentController, :index)
      post("/", DeploymentController, :create)
      get("/new", DeploymentController, :new)
=======
        get("/firmware/:firmware_uuid/download", FirmwareController, :download)

        scope "/deployments" do
          get("/", DeploymentController, :index)
          post("/", DeploymentController, :create)
          get("/new", DeploymentController, :new)
>>>>>>> 61ebab53

      scope "/:deployment_name" do
        pipe_through(:deployment)

        get("/", DeploymentController, :show)
        get("/edit", DeploymentController, :edit)
        patch("/", DeploymentController, :update)
        put("/", DeploymentController, :update)
        post("/toggle", DeploymentController, :toggle)
        delete("/", DeploymentController, :delete)
        get("/audit_logs/download", DeploymentController, :export_audit_logs)
      end
    end
  end

  if Mix.env() in [:dev] do
    scope "/dev" do
      pipe_through([:browser])

      forward("/mailbox", Plug.Swoosh.MailboxPreview)
      live_dashboard("/dashboard")
    end
  else
    scope "/" do
      pipe_through([:browser, :admins_only])
      live_dashboard("/status/dashboard")
    end
  end
end<|MERGE_RESOLUTION|>--- conflicted
+++ resolved
@@ -253,29 +253,19 @@
         NervesHubWeb.Mounts.FetchOrgUser,
         NervesHubWeb.Mounts.FetchProduct
       ] do
+      live("/org/:org_name/:product_name/firmware", Live.Firmware, :index)
+      live("/org/:org_name/:product_name/firmware/upload", Live.Firmware, :upload)
+      live("/org/:org_name/:product_name/firmware/:firmware_uuid", Live.Firmware, :show)
+
+      live("/org/:org_name/:product_name/archives", Live.Archives, :index)
+      live("/org/:org_name/:product_name/archives/upload", Live.Archives, :upload)
+      live("/org/:org_name/:product_name/archives/:archive_uuid", Live.Archives, :show)
+
       live("/org/:org_name/:product_name/scripts", Live.SupportScripts.Index)
       live("/org/:org_name/:product_name/scripts/new", Live.SupportScripts.New)
       live("/org/:org_name/:product_name/scripts/:script_id/edit", Live.SupportScripts.Edit)
 
       live("/org/:org_name/:product_name/settings", Live.Product.Settings)
-<<<<<<< HEAD
-=======
-
-      live("/org/:org_name/:product_name/firmware", Live.Firmware, :index)
-      live("/org/:org_name/:product_name/firmware/upload", Live.Firmware, :upload)
-      live("/org/:org_name/:product_name/firmware/:firmware_uuid", Live.Firmware, :show)
-    end
-  end
->>>>>>> 61ebab53
-
-      live("/org/:org_name/:product_name/firmware", Live.Firmware, :index)
-      live("/org/:org_name/:product_name/firmware/upload", Live.Firmware, :upload)
-      live("/org/:org_name/:product_name/firmware/:firmware_uuid", Live.Firmware, :show)
-
-<<<<<<< HEAD
-      live("/org/:org_name/:product_name/archives", Live.Archives, :index)
-      live("/org/:org_name/:product_name/archives/upload", Live.Archives, :upload)
-      live("/org/:org_name/:product_name/archives/:archive_uuid", Live.Archives, :show)
     end
   end
 
@@ -303,29 +293,14 @@
         get("/audit_logs/download", DeviceController, :export_audit_logs)
       end
     end
-=======
-        resources("/archives", ArchiveController,
-          only: [:index, :show, :new, :create, :delete],
-          param: "uuid"
-        )
->>>>>>> 61ebab53
 
     get("/archives/:uuid/download", DownloadController, :archive)
     get("/firmware/:uuid/download", DownloadController, :firmware)
 
-<<<<<<< HEAD
     scope "/deployments" do
       get("/", DeploymentController, :index)
       post("/", DeploymentController, :create)
       get("/new", DeploymentController, :new)
-=======
-        get("/firmware/:firmware_uuid/download", FirmwareController, :download)
-
-        scope "/deployments" do
-          get("/", DeploymentController, :index)
-          post("/", DeploymentController, :create)
-          get("/new", DeploymentController, :new)
->>>>>>> 61ebab53
 
       scope "/:deployment_name" do
         pipe_through(:deployment)
