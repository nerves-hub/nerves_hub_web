--- conflicted
+++ resolved
@@ -642,13 +642,7 @@
 
     {:ok, firmware} = Firmwares.get_firmware_by_product_and_uuid(product, uuid)
 
-<<<<<<< HEAD
-    Logger.info(
-      "Manually sending full firmware for updating from to #{firmware.uuid} to #{device.identifier}"
-    )
-=======
-    Logger.info("Manually sending full firmware for updating from to #{firmware.uuid} to #{device.identifier}...")
->>>>>>> 4bdb91eb
+    Logger.info("Manually sending full firmware for updating from to #{firmware.uuid} to #{device.identifier}")
 
     DeviceEvents.manual_update(device, firmware, user)
 
