defmodule NervesHubWeb.Components.DeviceHeader do
  use NervesHubWeb, :component

  alias NervesHub.Devices
<<<<<<< HEAD
  alias NervesHubWeb.LayoutView.DateTimeFormat
=======
>>>>>>> bc552d89

  attr(:org, :any)
  attr(:product, :any)
  attr(:device, :any)
  attr(:status, :any)

  def render(assigns) do
    ~H"""
    <h1 class="ff-m mt-2 mb-2"><%= @device.identifier %></h1>

    <%= if @device.description do %>
      <p class="help-text large"><%= @device.description %></p>
    <% end %>

    <div class="device-meta-grid">
      <div>
        <div class="help-text">Status</div>
        <p class="flex-row align-items-center tt-c">
          <span><%= @status %></span>
          <span class="ml-1">
            <%= if @status in ["offline"] do %>
              <img src="/images/icons/cross.svg" alt="offline" class="table-icon" />
            <% else %>
              <img src="/images/icons/check.svg" alt="online" class="table-icon" />
            <% end %>
          </span>
        </p>
      </div>
      <div>
        <div class="help-text mb-1 tooltip-label help-tooltip">
          <span>Last connected at</span>
          <span class="tooltip-info"></span>
<<<<<<< HEAD
          <span class="tooltip-text"><%= @device.connection_last_seen_at %></span>
        </div>
        <p>
          <%= if is_nil(@device.connection_last_seen_at) do %>
            Never
          <% else %>
            <%= DateTimeFormat.from_now(@device.connection_last_seen_at) %>
          <% end %>
=======
          <span class="tooltip-text" id="connection-establisted-at-tooltip" phx-hook="LocalTime">
            <%= @device.connection_established_at %>
          </span>
        </div>
        <p>
          <span :if={!@device.connection_established_at}>Never</span>
          <time
            :if={@device.connection_established_at}
            id="connection-establisted-at"
            phx-hook="UpdatingTimeAgo"
            datetime={String.replace(DateTime.to_string(DateTime.truncate(@device.connection_established_at, :second)), " ", "T")}
          >
            <%= Timex.from_now(@device.connection_established_at) %>
          </time>
>>>>>>> bc552d89
        </p>
      </div>
      <div>
        <div class="help-text mb-1 tooltip-label help-tooltip">
          <span>Last seen at</span>
          <span class="tooltip-info"></span>
<<<<<<< HEAD
          <span :if={@device.connection_last_seen_at} class="tooltip-text" id="last-communication-at-tooltip" phx-hook="LocalTime">
            <%= DateTime.to_string(@device.connection_last_seen_at) %>
          </span>
          <span :if={!@device.connection_last_seen_at} class="tooltip-text">
            Never
=======
          <span class="tooltip-text" id="connection-last-seen-at-tooltip" phx-hook="LocalTime">
            <%= @device.connection_last_seen_at %>
>>>>>>> bc552d89
          </span>
        </div>
        <p>
          <span :if={!@device.connection_last_seen_at}>Never</span>
          <time
            :if={@device.connection_last_seen_at}
            id="last-communication-at"
            phx-hook="UpdatingTimeAgo"
            datetime={String.replace(DateTime.to_string(DateTime.truncate(@device.connection_last_seen_at, :second)), " ", "T")}
          >
            <%= Timex.from_now(@device.connection_last_seen_at) %>
          </time>
        </p>
      </div>
      <div>
        <div class="help-text mb-1">Version</div>
        <%= if is_nil(@device.firmware_metadata) do %>
          <p>Unknown</p>
        <% else %>
          <.link navigate={~p"/org/#{@org.name}/#{@product.name}/firmware/#{@device.firmware_metadata.uuid}"} class="badge ff-m mt-0">
            <%= @device.firmware_metadata.version %> (<%= String.slice(@device.firmware_metadata.uuid, 0..7) %>)
          </.link>
        <% end %>
      </div>
      <div>
        <div class="help-text">Firmware Updates</div>
        <p>
          <%= cond do %>
            <% @device.updates_enabled == false -> %>
              <span>Disabled</span>
              <span class="ml-1">
                <img src="/images/icons/firmware-disabled.svg" alt="Firmware blocked icon" style="width: 1.3rem; margin-top: -4px;" />
              </span>
            <% Devices.device_in_penalty_box?(@device) -> %>
              <span>In Penalty Box</span>
              <span class="ml-1">
                <img src="/images/icons/firmware-penalty-box.svg" alt="Firmware penalty box icon" style="width: 1.3rem; margin-top: -4px;" />
              </span>
              <a style="" class="btn btn-sm btn-outline-light btn-action" href="#" class="" title="Clear penalty box" aria-label="Clear penalty box" type="button" phx-click="clear-penalty-box">
                Clear
              </a>
            <% true -> %>
              <span>Enabled</span>
              <span class="ml-1">
                <img src="/images/icons/firmware-enabled.svg" alt="Firmware enabled icon" style="width: 1.3rem; margin-top: -4px;" />
              </span>
          <% end %>
        </p>
      </div>
    </div>
    """
  end
end<|MERGE_RESOLUTION|>--- conflicted
+++ resolved
@@ -2,10 +2,6 @@
   use NervesHubWeb, :component
 
   alias NervesHub.Devices
-<<<<<<< HEAD
-  alias NervesHubWeb.LayoutView.DateTimeFormat
-=======
->>>>>>> bc552d89
 
   attr(:org, :any)
   attr(:product, :any)
@@ -38,16 +34,6 @@
         <div class="help-text mb-1 tooltip-label help-tooltip">
           <span>Last connected at</span>
           <span class="tooltip-info"></span>
-<<<<<<< HEAD
-          <span class="tooltip-text"><%= @device.connection_last_seen_at %></span>
-        </div>
-        <p>
-          <%= if is_nil(@device.connection_last_seen_at) do %>
-            Never
-          <% else %>
-            <%= DateTimeFormat.from_now(@device.connection_last_seen_at) %>
-          <% end %>
-=======
           <span class="tooltip-text" id="connection-establisted-at-tooltip" phx-hook="LocalTime">
             <%= @device.connection_established_at %>
           </span>
@@ -62,23 +48,14 @@
           >
             <%= Timex.from_now(@device.connection_established_at) %>
           </time>
->>>>>>> bc552d89
         </p>
       </div>
       <div>
         <div class="help-text mb-1 tooltip-label help-tooltip">
           <span>Last seen at</span>
           <span class="tooltip-info"></span>
-<<<<<<< HEAD
-          <span :if={@device.connection_last_seen_at} class="tooltip-text" id="last-communication-at-tooltip" phx-hook="LocalTime">
-            <%= DateTime.to_string(@device.connection_last_seen_at) %>
-          </span>
-          <span :if={!@device.connection_last_seen_at} class="tooltip-text">
-            Never
-=======
           <span class="tooltip-text" id="connection-last-seen-at-tooltip" phx-hook="LocalTime">
             <%= @device.connection_last_seen_at %>
->>>>>>> bc552d89
           </span>
         </div>
         <p>
