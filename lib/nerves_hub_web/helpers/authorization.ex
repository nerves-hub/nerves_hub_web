defmodule NervesHub.Helpers.Authorization do
  alias NervesHub.Accounts.OrgUser
  alias NervesHub.Accounts.User

  def authorized!(org_user, permission) do
    authorized?(org_user, permission) || raise "unauthorized"
  end

  def authorized?(:update_organization, %OrgUser{role: ur}), do: role_check(:admin, ur)
  def authorized?(:delete_organization, %OrgUser{role: ur}), do: role_check(:admin, ur)

  def authorized?(:save_signing_key, %OrgUser{role: ur}), do: role_check(:manage, ur)
  def authorized?(:delete_signing_key, %OrgUser{role: ur}), do: role_check(:manage, ur)

  def authorized?(:update_org_user, %OrgUser{role: ur}), do: role_check(:admin, ur)
  def authorized?(:delete_org_user, %OrgUser{role: ur}), do: role_check(:admin, ur)

  def authorized?(:invite_user, %OrgUser{role: ur}), do: role_check(:admin, ur)
  def authorized?(:rescind_invite, %OrgUser{role: ur}), do: role_check(:admin, ur)

  def authorized?(:add_certificate_authority, %OrgUser{role: ur}), do: role_check(:admin, ur)
  def authorized?(:update_certificate_authority, %OrgUser{role: ur}), do: role_check(:admin, ur)
  def authorized?(:delete_certificate_authority, %OrgUser{role: ur}), do: role_check(:admin, ur)

  def authorized?(:create_product, %OrgUser{role: user_role}), do: role_check(:manage, user_role)
  def authorized?(:update_product, %OrgUser{role: user_role}), do: role_check(:manage, user_role)
  def authorized?(:delete_product, %OrgUser{role: user_role}), do: role_check(:admin, user_role)

  def authorized?(:device_console, %OrgUser{role: user_role}), do: role_check(:manage, user_role)

<<<<<<< HEAD
  def authorized?(:upload_firmware, %OrgUser{role: user_role}), do: role_check(:manage, user_role)
  def authorized?(:delete_firmware, %OrgUser{role: user_role}), do: role_check(:manage, user_role)
=======
  def authorized?(:create_support_script, %OrgUser{role: user_role}),
    do: role_check(:manage, user_role)

  def authorized?(:update_support_script, %OrgUser{role: user_role}),
    do: role_check(:manage, user_role)

  def authorized?(:delete_support_script, %OrgUser{role: user_role}),
    do: role_check(:manage, user_role)
>>>>>>> 5840e018

  defp role_check(required_role, user_role) do
    required_role
    |> User.role_or_higher()
    |> Enum.any?(&(&1 == user_role))
  end
end<|MERGE_RESOLUTION|>--- conflicted
+++ resolved
@@ -28,10 +28,9 @@
 
   def authorized?(:device_console, %OrgUser{role: user_role}), do: role_check(:manage, user_role)
 
-<<<<<<< HEAD
   def authorized?(:upload_firmware, %OrgUser{role: user_role}), do: role_check(:manage, user_role)
   def authorized?(:delete_firmware, %OrgUser{role: user_role}), do: role_check(:manage, user_role)
-=======
+
   def authorized?(:create_support_script, %OrgUser{role: user_role}),
     do: role_check(:manage, user_role)
 
@@ -40,7 +39,6 @@
 
   def authorized?(:delete_support_script, %OrgUser{role: user_role}),
     do: role_check(:manage, user_role)
->>>>>>> 5840e018
 
   defp role_check(required_role, user_role) do
     required_role
