--- conflicted
+++ resolved
@@ -30,11 +30,7 @@
     |> assign(:status, Tracker.status(device))
     |> assign(:deployment, device.deployment)
     |> assign(:firmwares, Firmwares.get_firmware_for_device(device))
-<<<<<<< HEAD
     |> assign(:health, Devices.get_latest_health(device.id))
-    |> assign(:tab_hint, :devices)
-=======
->>>>>>> 423c0180
     |> audit_log_assigns(1)
     |> ok()
   end
