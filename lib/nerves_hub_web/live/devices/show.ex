--- conflicted
+++ resolved
@@ -30,12 +30,9 @@
     |> assign(:status, Tracker.status(device))
     |> assign(:deployment, device.deployment)
     |> assign(:firmwares, Firmwares.get_firmware_for_device(device))
-<<<<<<< HEAD
     |> assign(:health, Devices.get_latest_health(device.id))
     |> schedule_health_check_timer()
-=======
     |> assign(:fwup_progress, nil)
->>>>>>> d88065e5
     |> audit_log_assigns(1)
     |> ok()
   end
