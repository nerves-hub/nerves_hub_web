defmodule NervesHubWeb.Live.Devices.Show do
  use NervesHubWeb, :updated_live_view

  require Logger

  alias NervesHub.AuditLogs
  alias NervesHub.AuditLogs.Templates
  alias NervesHub.Deployments
  alias NervesHub.Devices
  alias NervesHub.Devices.Alarms
  alias NervesHub.Devices.Connections
  alias NervesHub.Devices.Metrics
  alias NervesHub.Devices.UpdatePayload
  alias NervesHub.Extensions.Health
  alias NervesHub.Firmwares
  alias NervesHub.Repo
  alias NervesHub.Scripts
  alias NervesHub.Tracker

  alias NervesHubWeb.Components.AuditLogFeed
  alias NervesHubWeb.Components.DeviceHeader
  alias NervesHubWeb.Components.DeviceLocation
  alias NervesHubWeb.Components.FwupProgress
  alias NervesHubWeb.Components.Utils

  alias Phoenix.Socket.Broadcast

  @running_script_placeholder "Running Script.."

  def mount(%{"device_identifier" => device_identifier}, _session, socket) do
    %{org: org, product: product} = socket.assigns

    device = Devices.get_device_by_identifier!(org, device_identifier, :latest_connection)

    if connected?(socket) do
      socket.endpoint.subscribe("device:#{device.identifier}:internal")
      socket.endpoint.subscribe("device:console:#{device.id}:internal")
      socket.endpoint.subscribe("device:#{device.identifier}:extensions")
      socket.endpoint.subscribe("firmware")
    end

    socket
    |> page_title("Device #{device.identifier} - #{product.name}")
<<<<<<< HEAD
    |> sidebar_tab(:devices)
    |> assign(:device, device)
    |> assign(:device_connection, device_connection(device))
    |> assign(:console_active?, Tracker.console_active?(device))
    |> assign(:deployment, device.deployment)
    |> assign(:update_information, Devices.resolve_update(device))
    |> assign(:firmwares, Firmwares.get_firmware_for_device(device))
    |> assign(:alarms, Alarms.get_current_alarms_for_device(device))
=======
    |> assign(:tab_hint, :devices)
>>>>>>> a4678233
    |> assign(:extension_overrides, extension_overrides(device, product))
    |> assign(:scripts, scripts_with_output(product))
    |> general_assigns(device)
    |> assign_metadata()
    |> schedule_health_check_timer()
    |> assign(:fwup_progress, nil)
    |> audit_log_assigns(1)
    |> assign(:eligible_deployments, Deployments.eligible_deployments(device))
    |> ok()
  end

  def handle_info(%Broadcast{topic: "firmware", event: "created"}, socket) do
    firmware = Firmwares.get_firmware_for_device(socket.assigns.device)
    {:noreply, assign(socket, :firmwares, firmware)}
  end

  def handle_info(%Broadcast{event: "connection:heartbeat"}, socket) do
    %{device: device, org: org} = socket.assigns

    {:ok, device} = Devices.get_device_by_identifier(org, device.identifier, :latest_connection)

    socket
    |> assign(:device, device)
    |> assign(:device_connection, device_connection(device))
    |> noreply()
  end

  def handle_info(
        %Broadcast{event: "connection:status", payload: %{status: "online"}},
        %{assigns: %{device: device}} = socket
      ) do
    device =
      device
      |> Repo.reload()
      |> Repo.preload(:deployment)

    {:noreply, general_assigns(socket, device)}
  end

  def handle_info(
        %Broadcast{event: "connection:status", payload: %{status: "offline"}},
        %{assigns: %{device: device}} = socket
      ) do
    {:noreply, assign(socket, :device_connection, Connections.get_latest_for_device(device.id))}
  end

  def handle_info(%Broadcast{event: "connection:change", payload: payload}, socket) do
    %{device: device, org: org} = socket.assigns

    # Get device with its latest connection data preloaded
    {:ok, device} = Devices.get_device_by_identifier(org, device.identifier, :latest_connection)

    socket
    |> assign(:device, device)
    |> assign(:device_connection, device_connection(device))
    |> assign(:console_active?, Tracker.console_active?(device))
    |> assign(:fwup_progress, nil)
    |> assign(:update_information, Devices.resolve_update(device))
    |> then(fn socket ->
      if(payload.status == "online", do: clear_flash(socket), else: socket)
    end)
    |> noreply()
  end

  def handle_info(%Broadcast{event: "console_joined"}, socket) do
    socket
    |> assign(:console_active?, true)
    |> noreply()
  end

  def handle_info(%Broadcast{event: "fwup_progress", payload: payload}, socket) do
    if payload.percent == 100 do
      socket
      |> put_flash(:info, "Update complete: The device will reboot shortly.")
      |> assign(:fwup_progress, nil)
      |> noreply()
    else
      {:noreply, assign(socket, :fwup_progress, payload.percent)}
    end
  end

  def handle_info(
        %Broadcast{event: "health_check_report"},
        %{assigns: %{device: device}} = socket
      ) do
    socket
    |> assign(:latest_metrics, Metrics.get_latest_metric_set(device.id))
    |> assign_metadata()
    |> noreply
  end

  def handle_info(:check_health_interval, socket) do
    timer_ref = Process.send_after(self(), :check_health_interval, 65_000)

    Health.request_health_check(socket.assigns.device)

    socket
    |> assign(:health_check_timer, timer_ref)
    |> noreply()
  end

  def handle_info(%Broadcast{event: "location:updated"}, socket) do
    %{device: device, org: org} = socket.assigns

    {:ok, device} = Devices.get_device_by_identifier(org, device.identifier)

    {:noreply, assign(socket, :device, device)}
  end

  # Ignore unknown messages
  def handle_info(_unknown, socket), do: {:noreply, socket}

  def handle_event("reboot", _value, socket) do
    %{org_user: org_user, user: user, device: device} = socket.assigns

    authorized!(:"device:reboot", org_user)

    AuditLogs.audit!(user, device, "#{user.name} rebooted device #{device.identifier}")

    socket.endpoint.broadcast_from(self(), "device:#{device.id}", "reboot", %{})

    {:noreply, put_flash(socket, :info, "Device reboot requested")}
  end

  def handle_event("reconnect", _value, socket) do
    %{org_user: org_user, user: user, device: device} = socket.assigns

    authorized!(:"device:reconnect", org_user)

    AuditLogs.audit!(
      user,
      device,
      "#{user.name} requested the device (#{device.identifier}) reconnect"
    )

    socket.endpoint.broadcast("device_socket:#{device.id}", "disconnect", %{})

    {:noreply, put_flash(socket, :info, "Device reconnection requested")}
  end

  def handle_event("identify", _value, socket) do
    %{org_user: org_user, user: user, device: device} = socket.assigns

    authorized!(:"device:identify", org_user)

    AuditLogs.audit!(
      user,
      device,
      "#{user.name} requested the device (#{device.identifier}) identify itself"
    )

    socket.endpoint.broadcast_from(self(), "device:#{socket.assigns.device.id}", "identify", %{})

    {:noreply, put_flash(socket, :info, "Device identification requested")}
  end

  def handle_event("toggle-health-check-auto-refresh", _value, socket) do
    if timer_ref = socket.assigns.health_check_timer do
      _ = Process.cancel_timer(timer_ref)
      {:noreply, assign(socket, :health_check_timer, nil)}
    else
      {:noreply, schedule_health_check_timer(socket)}
    end
  end

  def handle_event("paginate", %{"page" => page_num}, socket) do
    {:noreply, socket |> audit_log_assigns(String.to_integer(page_num))}
  end

  def handle_event("clear-penalty-box", _params, socket) do
    %{org_user: org_user, user: user, device: device} = socket.assigns

    authorized!(:"device:clear-penalty-box", org_user)

    {:ok, updated_device} = Devices.clear_penalty_box(device, user)

    {:noreply, assign(socket, :device, updated_device)}
  end

  def handle_event("toggle_health_state", _params, socket) do
    %{org_user: org_user, user: user, device: device} = socket.assigns

    authorized!(:"device:toggle-updates", org_user)

    {:ok, updated_device} = Devices.toggle_health(device, user)

    {:noreply, assign(socket, :device, updated_device)}
  end

  def handle_event("restore", _, socket) do
    authorized!(:"device:restore", socket.assigns.org_user)

    {:ok, device} = Devices.restore_device(socket.assigns.device)

    {:noreply, assign(socket, :device, device)}
  end

  def handle_event("destroy", _, socket) do
    %{org: org, org_user: org_user, product: product, device: device} = socket.assigns

    authorized!(:"device:destroy", org_user)

    {:ok, _device} = Devices.destroy_device(device)

    socket
    |> put_flash(:info, "Device destroyed successfully.")
    |> push_navigate(to: ~p"/org/#{org.name}/#{product.name}/devices")
    |> noreply()
  end

  def handle_event("delete", _, socket) do
    authorized!(:"device:delete", socket.assigns.org_user)

    {:ok, device} = Devices.delete_device(socket.assigns.device)

    {:noreply, assign(socket, :device, device)}
  end

  def handle_event("clear-flash-" <> key_str, _, socket) do
    {:noreply, clear_flash(socket, String.to_existing_atom(key_str))}
  end

  def handle_event(
        "set-deployment",
        %{"deployment_id" => deployment_id},
        %{assigns: %{user: user, device: device, eligible_deployments: eligible_deployments}} =
          socket
      ) do
    deployment = Enum.find(eligible_deployments, &(&1.id == String.to_integer(deployment_id)))
    device = Devices.update_deployment(device, deployment)
    _ = Templates.audit_device_deployment_update(user, device, deployment)

    socket
    |> assign(:device, device)
    |> assign(:deployment, deployment)
    |> put_flash(:info, "Deployment successfully updated")
    |> noreply()
  end

  def handle_event("push-update", %{"uuid" => uuid}, socket) do
    authorized!(:"device:push-update", socket.assigns.org_user)

    %{product: product, device: device, user: user} = socket.assigns

    {:ok, firmware} = Firmwares.get_firmware_by_product_and_uuid(product, uuid)
    {:ok, url} = Firmwares.get_firmware_url(firmware)
    {:ok, meta} = Firmwares.metadata_from_firmware(firmware)
    {:ok, device} = Devices.disable_updates(device, user)

    description =
      "#{user.name} pushed firmware #{firmware.version} #{firmware.uuid} to device #{device.identifier}"

    AuditLogs.audit!(user, device, description)

    payload = %UpdatePayload{
      update_available: true,
      firmware_url: url,
      firmware_meta: meta
    }

    _ = NervesHubWeb.Endpoint.broadcast("device:#{device.id}", "devices/update-manual", payload)

    socket
    |> assign(:device, device)
    |> put_flash(:info, "Pushing firmware update")
    |> noreply()
  end

  def handle_event("push-available-update", _, socket) do
    authorized!(:"device:push-update", socket.assigns.org_user)

    %{device: device, deployment: deployment, user: user} = socket.assigns

    deployment = NervesHub.Repo.preload(deployment, :firmware)

    description =
      "#{user.name} pushed available firmware update #{deployment.firmware.version} #{deployment.firmware.uuid} to device #{device.identifier}"

    AuditLogs.audit!(user, device, description)

    case Devices.told_to_update(device, deployment) do
      {:ok, inflight_update} ->
        _ =
          NervesHubWeb.Endpoint.broadcast(
            "device:#{device.id}",
            "deployments/update",
            inflight_update
          )

        socket
        |> put_flash(:info, "Pushing available firmware update")
        |> noreply()

      :error ->
        Logger.error(
          "An inflight update could not be created or found for the device #{device.identifier} (#{device.id})"
        )

        socket
        |> put_flash(
          :info,
          "There was an error sending the update to the device. Please contact support."
        )
        |> noreply()
    end
  end

  def handle_event(
        "run-script",
        %{"idx" => index},
        %{assigns: %{device: device, scripts: scripts, org_user: org_user}} = socket
      ) do
    authorized!(:"support_script:run", org_user)

    {script, idx} = Enum.at(scripts, String.to_integer(index))

    socket
    |> assign(:scripts, update_script_output(scripts, idx, @running_script_placeholder))
    |> start_async({:run_script, idx}, fn -> Scripts.Runner.send(device, script) end)
    |> noreply()
  end

  def handle_event(
        "clear-script-output",
        %{"idx" => index},
        %{assigns: %{scripts: scripts}} = socket
      ) do
    socket
    |> assign(:scripts, update_script_output(scripts, String.to_integer(index), nil))
    |> noreply()
  end

  def handle_event(
        "remove-from-deployment",
        _,
        %{assigns: %{device: device}} = socket
      ) do
    device =
      device
      |> Devices.clear_deployment()
      |> Repo.preload(:deployment)

    socket
    |> assign(:device, device)
    |> assign(:deployment, nil)
    |> assign(:eligible_deployments, Deployments.eligible_deployments(device))
    |> put_flash(:info, "Device successfully removed from the deployment")
    |> noreply()
  end

  def handle_async(
        {:run_script, index},
        result,
        %{assigns: %{scripts: scripts}} = socket
      ) do
    output =
      case result do
        {:ok, output} ->
          output

        e ->
          inspect(e)
      end

    socket
    |> assign(:scripts, update_script_output(scripts, index, output))
    |> noreply()
  end

  defp scripts_with_output(product) do
    product
    |> Scripts.all_by_product()
    |> Enum.map(&Map.put(&1, :output, nil))
    |> Enum.with_index()
  end

  defp update_script_output(scripts, index, output) do
    List.update_at(scripts, index, fn {script, idx} ->
      {%{script | output: output}, idx}
    end)
  end

  defp device_connection(%{device_connections: [connection]}), do: connection
  defp device_connection(_), do: nil

  defp assign_metadata(%{assigns: %{device: device}} = socket) do
    health = Devices.get_latest_health(device.id)

    metadata =
      if health, do: health.data["metadata"] || %{}, else: %{}

    socket
    |> assign(:metadata, Map.drop(metadata, standard_keys(device)))
  end

  defp standard_keys(%{firmware_metadata: nil}), do: []

  defp standard_keys(%{firmware_metadata: firmware_metadata}),
    do:
      firmware_metadata
      |> Map.keys()
      |> Enum.map(&to_string/1)

  defp schedule_health_check_timer(%{assigns: %{device: device}} = socket) do
    if connected?(socket) and device.extensions.health do
      timer_ref = Process.send_after(self(), :check_health_interval, 500)
      assign(socket, :health_check_timer, timer_ref)
    else
      assign(socket, :health_check_timer, nil)
    end
  end

  defp audit_log_assigns(%{assigns: %{device: device}} = socket, page_number) do
    {logs, audit_pager} = AuditLogs.logs_for_feed(device, %{page: page_number, page_size: 5})

    audit_pager = Map.from_struct(audit_pager)

    socket
    |> assign(:audit_logs, logs)
    |> assign(:audit_pager, audit_pager)
  end

  defp connecting_code(device) do
    if device.deployment && device.deployment.connecting_code do
      """
      #{device.deployment.connecting_code}
      #{device.connecting_code}
      """
    else
      device.connecting_code
    end
  end

  defp has_description?(description) do
    is_binary(description) and byte_size(description) > 0
  end

  defp format_key(key) do
    key
    |> String.replace("_", " ")
    |> String.capitalize()
  end

  defp extension_overrides(device, product) do
    device.extensions
    |> Map.from_struct()
    |> Enum.filter(fn {extension, enabled} ->
      enabled == false and product.extensions[extension]
    end)
    |> Enum.map(&elem(&1, 0))
  end

  defp running_script_placeholder(), do: @running_script_placeholder

  defp script_button_text(output) when output == @running_script_placeholder or is_nil(output),
    do: "Run"

  defp script_button_text(_), do: "Close"

  defp disconnected?(connection) do
    is_nil(connection) || connection.status != :connected
  end

  defp general_assigns(socket, device) do
    socket
    |> assign(:console_active?, Tracker.console_active?(device))
    |> assign(:update_information, Devices.resolve_update(device))
    |> assign(:firmwares, Firmwares.get_firmware_for_device(device))
    |> assign(:alarms, Alarms.get_current_alarms_for_device(device))
    |> assign(:latest_metrics, Metrics.get_latest_metric_set(device.id))
    |> assign(:deployment, device.deployment)
    |> assign(:device_connection, device_connection(device))
    |> assign(:device, device)
  end
end<|MERGE_RESOLUTION|>--- conflicted
+++ resolved
@@ -41,18 +41,7 @@
 
     socket
     |> page_title("Device #{device.identifier} - #{product.name}")
-<<<<<<< HEAD
     |> sidebar_tab(:devices)
-    |> assign(:device, device)
-    |> assign(:device_connection, device_connection(device))
-    |> assign(:console_active?, Tracker.console_active?(device))
-    |> assign(:deployment, device.deployment)
-    |> assign(:update_information, Devices.resolve_update(device))
-    |> assign(:firmwares, Firmwares.get_firmware_for_device(device))
-    |> assign(:alarms, Alarms.get_current_alarms_for_device(device))
-=======
-    |> assign(:tab_hint, :devices)
->>>>>>> a4678233
     |> assign(:extension_overrides, extension_overrides(device, product))
     |> assign(:scripts, scripts_with_output(product))
     |> general_assigns(device)
