defmodule NervesHubWeb.AccountController do
  use NervesHubWeb, :controller

  alias Ecto.Changeset
  alias NervesHub.Accounts
  alias NervesHub.Accounts.{User, SwooshEmail}
  alias NervesHub.SwooshMailer

  plug(:registrations_allowed when action in [:new, :create])

  def new(conn, _params) do
    render(conn, "new.html", changeset: Ecto.Changeset.change(%User{}))
  end

  def create(conn, %{"user" => user_params} = _) do
    case Accounts.create_user(user_params) do
      {:ok, new_user} ->
        new_user
        |> SwooshEmail.welcome_user()
        |> SwooshMailer.deliver()

        conn
        |> put_flash(:info, "Account successfully created, login below")
        |> redirect(to: "/login")

      {:error, %Changeset{} = changeset} ->
        render(conn, "new.html", changeset: changeset)
    end
  end

  def invite(conn, %{"token" => token} = _) do
    with {:ok, invite} <- Accounts.get_valid_invite(token),
         {:ok, org} <- Accounts.get_org(invite.org_id) do
      render(
        conn,
        "invite.html",
        changeset: %Changeset{data: invite},
        org: org,
        token: token
      )
    else
      _ ->
        conn
        |> put_flash(:error, "Invalid or expired invite")
        |> redirect(to: "/")
    end
  end

  def accept_invite(conn, %{"user" => user_params, "token" => token} = _) do
    with {:ok, invite} <- Accounts.get_valid_invite(token),
         {:ok, org} <- Accounts.get_org(invite.org_id) do
      _accept_invite(conn, token, user_params, invite, org)
    else
      {:error, :invite_not_found} ->
        conn
        |> put_flash(:error, "Invalid or expired invite")
        |> redirect(to: "/")

      {:error, :org_not_found} ->
        conn
        |> put_flash(:error, "Invalid org")
        |> redirect(to: "/")
    end
  end

  defp _accept_invite(conn, token, user_params, invite, org) do
<<<<<<< HEAD
    updated_params = atomize_params(user_params)

    with {:ok, new_org_user} <- Accounts.create_user_from_invite(invite, org, updated_params) do
=======
    with {:ok, new_org_user} <- Accounts.create_user_from_invite(invite, org, user_params) do
>>>>>>> 5840e018
      # Now let everyone in the organization - except the new guy -
      # know about this new user.
      email =
        SwooshEmail.tell_org_user_added(
          org,
          Accounts.get_org_users(org),
          invite.invited_by,
          new_org_user.user
        )

      SwooshMailer.deliver(email)

      conn
      |> put_flash(:info, "Account successfully created, login below")
      |> redirect(to: "/login")
    else
      {:error, %Changeset{} = changeset} ->
        render(
          conn,
          "invite.html",
          changeset: changeset,
          org: org,
          token: token
        )
    end
  end

  defp registrations_allowed(conn, _options) do
    if Application.get_env(:nerves_hub, :open_for_registrations) do
      conn
    else
      conn
      |> put_flash(:info, "Please contact support for an invite to this platform.")
      |> redirect(to: "/login")
      |> halt()
    end
  end
end<|MERGE_RESOLUTION|>--- conflicted
+++ resolved
@@ -64,13 +64,7 @@
   end
 
   defp _accept_invite(conn, token, user_params, invite, org) do
-<<<<<<< HEAD
-    updated_params = atomize_params(user_params)
-
-    with {:ok, new_org_user} <- Accounts.create_user_from_invite(invite, org, updated_params) do
-=======
     with {:ok, new_org_user} <- Accounts.create_user_from_invite(invite, org, user_params) do
->>>>>>> 5840e018
       # Now let everyone in the organization - except the new guy -
       # know about this new user.
       email =
