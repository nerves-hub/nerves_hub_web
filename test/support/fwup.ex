--- conflicted
+++ resolved
@@ -96,11 +96,7 @@
   Corrupt an existing firmware image.
   """
   def corrupt_firmware_file(input_path, dir \\ System.tmp_dir()) do
-<<<<<<< HEAD
-    output_path = Path.join([dir, "corrupt" <> ".fw"])
-=======
     output_path = Path.join([dir, "corrupt.fw"])
->>>>>>> 61ebab53
 
     System.cmd("dd", ["if=" <> input_path, "of=" <> output_path, "bs=256", "count=1"],
       stderr_to_stdout: true
