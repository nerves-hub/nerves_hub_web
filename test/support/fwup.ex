defmodule NervesHub.Support.Fwup do
  @moduledoc """
  This module is intended to help with testing and development
  by allowing for "easy" creation of firmware signing keys, and
  signed/unsigned/corrupted firmware files.

  It is a thin wrapper around `fwup`, and it persists the files in
  `System.tmp_dir()`.

  The files are given the names that are passed to the respective functions, so
  make sure you pass unique names to avoid collisions if necessary.  This module
  takes little effort to avoid collisions on its own.
  """

  defmodule MetaParams do
    defstruct product: "nerves-hub",
              description: "D",
              version: "1.0.0",
              platform: "platform",
              architecture: "x86_64",
              author: "me"
  end

  @doc """
  Generate a public/private key pair for firmware signing. The `key_name`
  argument can be used to lookup the public key via `get_public_key/1` or to
  specify the private key to be used for signing a firmware image via
  `sign_firmware/3` and `create_signed_firmware/4`
  """
  def gen_key_pair(key_name, dir \\ System.tmp_dir()) do
    key_path_no_extension = Path.join([dir, key_name])
<<<<<<< HEAD
=======

    for ext <- ~w(.priv .pub) do
      File.rm(key_path_no_extension <> ext)
    end
>>>>>>> 55ba00f1

    System.cmd("fwup", ["-g", "-o", key_path_no_extension], stderr_to_stdout: true)
  end

  @doc """
  Get a public key which has been generated via `gen_key_pair/1`.
  """
  def get_public_key(key_name, dir \\ System.tmp_dir()) do
    File.read!(Path.join([dir, key_name <> ".pub"]))
  end

  @doc """
  Create an unsigned firmware image, and return the path to that image.
  """
  def create_firmware(dir, firmware_name, meta_params \\ %{}) do
<<<<<<< HEAD
    conf_path = make_conf(struct(MetaParams, meta_params), dir)
    out_path = Path.join([dir, firmware_name <> ".fw"])
=======
    conf_path = make_conf(struct(MetaParams, meta_params))
    out_path = Path.join([dir, firmware_name <> ".fw"])
    File.rm(out_path)
>>>>>>> 55ba00f1

    System.cmd("fwup", [
      "-c",
      "-f",
      conf_path,
      "-o",
      out_path
    ])

    {:ok, out_path}
  end

  @doc """
  Sign a firmware image, and return the path to that image. The `firmware_name`
  argument must match the name of a firmware created with `create_firmware/2`.
  """
  def sign_firmware(dir, key_name, firmware_name, output_name) do
    output_path = Path.join([dir, output_name <> ".fw"])

    {_, 0} =
      System.cmd(
        "fwup",
        [
          "-S",
          "-s",
          Path.join([dir, key_name <> ".priv"]),
          "-i",
          Path.join([dir, firmware_name <> ".fw"]),
          "-o",
          output_path
        ],
        stderr_to_stdout: true
      )

    {:ok, output_path}
  end

  @doc """
  Create a signed firmware image, and return the path to that image.
  """
  def create_signed_firmware(key_name, firmware_name, output_name, meta_params \\ %{}) do
    {dir, meta_params} = Map.pop(meta_params, :dir, System.tmp_dir())
    create_firmware(dir, firmware_name, meta_params)
    sign_firmware(dir, key_name, firmware_name, output_name)
  end

  @doc """
  Corrupt an existing firmware image.
  """
  def corrupt_firmware_file(input_path, dir \\ System.tmp_dir()) do
<<<<<<< HEAD
    output_path = Path.join([dir, "corrupt" <> ".fw"])
=======
    output_path = Path.join([dir, "corrupt.fw"])
>>>>>>> 55ba00f1

    System.cmd("dd", ["if=" <> input_path, "of=" <> output_path, "bs=512", "count=1"],
      stderr_to_stdout: true
    )

    {:ok, output_path}
  end

  defp make_conf(%MetaParams{} = meta_params, dir) do
    path = Path.join([dir, "#{Ecto.UUID.generate()}.conf"])
    File.write!(path, build_conf_contents(meta_params))

    path
  end

  defp build_conf_contents(%MetaParams{} = meta_params) do
    """
    meta-product = "#{meta_params.product}"
    meta-description = "#{meta_params.description} "
    meta-version = "#{meta_params.version}"
    meta-platform = "#{meta_params.platform}"
    meta-architecture = "#{meta_params.architecture}"
    meta-author = "#{meta_params.author}"

    file-resource  #{Ecto.UUID.generate()}.txt {
    contents = "Hello, world!"
    }
    """
  end
end<|MERGE_RESOLUTION|>--- conflicted
+++ resolved
@@ -29,13 +29,6 @@
   """
   def gen_key_pair(key_name, dir \\ System.tmp_dir()) do
     key_path_no_extension = Path.join([dir, key_name])
-<<<<<<< HEAD
-=======
-
-    for ext <- ~w(.priv .pub) do
-      File.rm(key_path_no_extension <> ext)
-    end
->>>>>>> 55ba00f1
 
     System.cmd("fwup", ["-g", "-o", key_path_no_extension], stderr_to_stdout: true)
   end
@@ -51,14 +44,8 @@
   Create an unsigned firmware image, and return the path to that image.
   """
   def create_firmware(dir, firmware_name, meta_params \\ %{}) do
-<<<<<<< HEAD
     conf_path = make_conf(struct(MetaParams, meta_params), dir)
     out_path = Path.join([dir, firmware_name <> ".fw"])
-=======
-    conf_path = make_conf(struct(MetaParams, meta_params))
-    out_path = Path.join([dir, firmware_name <> ".fw"])
-    File.rm(out_path)
->>>>>>> 55ba00f1
 
     System.cmd("fwup", [
       "-c",
@@ -109,11 +96,7 @@
   Corrupt an existing firmware image.
   """
   def corrupt_firmware_file(input_path, dir \\ System.tmp_dir()) do
-<<<<<<< HEAD
-    output_path = Path.join([dir, "corrupt" <> ".fw"])
-=======
     output_path = Path.join([dir, "corrupt.fw"])
->>>>>>> 55ba00f1
 
     System.cmd("dd", ["if=" <> input_path, "of=" <> output_path, "bs=512", "count=1"],
       stderr_to_stdout: true
