defmodule NervesHub.Accounts.UserTest do
  use NervesHub.DataCase
  alias Ecto.Changeset
  alias NervesHub.Accounts.User

  test "changeset/2 - validates username" do
    invalid_chars = ~w(! $ . ~ * \( \) + ; / ? : @ = & " < > # % { } | \ ^ [ ] \s`)

    Enum.each(invalid_chars, fn char ->
      %Changeset{errors: errors} =
        User.creation_changeset(%NervesHub.Accounts.User{}, %{name: "Name#{char}"})

<<<<<<< HEAD
      assert {"invalid character(s) in name", []} = errors[:name]
=======
      assert {"has invalid character(s)", [{:validation, :format}]} = errors[:name]
>>>>>>> 5840e018
    end)

    %Changeset{errors: errors} =
      User.creation_changeset(%NervesHub.Accounts.User{}, %{
        name: "1234567890abcdefghijklmnopqrstuvwxyzABCDEFGHIJKLMNOPQRSTUVWXYZ-_"
      })

    assert is_nil(errors[:username])
  end
end<|MERGE_RESOLUTION|>--- conflicted
+++ resolved
@@ -10,11 +10,7 @@
       %Changeset{errors: errors} =
         User.creation_changeset(%NervesHub.Accounts.User{}, %{name: "Name#{char}"})
 
-<<<<<<< HEAD
-      assert {"invalid character(s) in name", []} = errors[:name]
-=======
       assert {"has invalid character(s)", [{:validation, :format}]} = errors[:name]
->>>>>>> 5840e018
     end)
 
     %Changeset{errors: errors} =
