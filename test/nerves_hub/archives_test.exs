--- conflicted
+++ resolved
@@ -37,21 +37,12 @@
   end
 
   describe "delete_archive/1" do
-<<<<<<< HEAD
-    test "delete archive" do
-      user = Fixtures.user_fixture()
-      org = Fixtures.org_fixture(user)
-      product = Fixtures.product_fixture(user, org)
-      org_key = Fixtures.org_key_fixture(org, user)
-      archive = Fixtures.archive_fixture(org_key, product)
-=======
     test "delete archive", %{tmp_dir: tmp_dir} do
       user = Fixtures.user_fixture()
       org = Fixtures.org_fixture(user)
       product = Fixtures.product_fixture(user, org)
       org_key = Fixtures.org_key_fixture(org, user, tmp_dir)
       archive = Fixtures.archive_fixture(org_key, product, %{dir: tmp_dir})
->>>>>>> 14bd9d40
 
       {:ok, _} = Archives.delete_archive(archive)
 
